--- conflicted
+++ resolved
@@ -4,7 +4,6 @@
 import ProfileDialog from './ProfileDialog';
 import { useUser } from '../lib/profile/user-data';
 import { useAuthContext } from '../lib/user/AuthContext';
-import MenuIcon from '@material-ui/icons/Menu';
 
 import { navItems } from '../lib/data';
 
@@ -12,13 +11,10 @@
  * A global site header throughout the entire app.
  */
 export default function AppHeader() {
-<<<<<<< HEAD
   const [showMenu, setShowMenu] = React.useState(false);
-=======
   const { isSignedIn } = useAuthContext();
   const user = useUser();
 
->>>>>>> 0d1f3b39
   const [showProfileDialog, setShowProfileDialog] = React.useState(false);
 
   const toggleMenu = () => {
@@ -35,13 +31,8 @@
 
   return (
     <>
-<<<<<<< HEAD
       <header className="top-0 fixed justify-around flex flex-row p-2 min-w-[320px] w-screen bg-indigo-100 items-center h-16 z-10 md:justify-between md:p-4">
         <div className="flex w-6/12 max-w-[156px] justify-between items-center md:max-w-full md:justify-start md:w-9/12">
-=======
-      <header className="top-0 fixed justify-between flex flex-row p-2 md:p-4 bg-indigo-100 w-screen items-center min-h-16 max-h-16 z-10">
-        <div className="flex w-6/12 align-middle items-center">
->>>>>>> 0d1f3b39
           <Link href="/">
             <a
               className="flex order-2 z-[-2] relative ml-[-6px] font-display self-center items-center w-[112px] md:order-1 md:ml-0 md:w-[176px] after:absolute after:block after:right-0 after:w-4 after:h-4 md:after:w-6 md:after:h-6 after:rounded-full after:bg-gray-400"
@@ -52,7 +43,6 @@
               </span>
             </a>
           </Link>
-<<<<<<< HEAD
           {/* Smartphone nav */}
           <div onClick={toggleMenu} className={'relative md:hidden'}>
             <MenuIcon />
@@ -75,9 +65,6 @@
           </div>
           {/* PC nav */}
           <div className="hidden text-xs order-2 md:flex items-center md:text-left lg:ml-12">
-=======
-          <div className="text-xs items-center ml-12 md:text-left sm:flex hidden">
->>>>>>> 0d1f3b39
             {navItems.map((item) => (
               <Link key={item.text} href={item.path}>
                 <a onClick={dismissDialog}>
@@ -86,46 +73,6 @@
               </Link>
             ))}
           </div>
-          {/* Menu dropdown for mobile */}
-          <div className="sm:hidden">
-            <div className="dropdown inline-block relative">
-              <button className="bg-gray-300 text-gray-700 font-semibold py-1 px-2 rounded inline-flex items-center">
-                <span className="mr-1">Menu</span>
-                <MenuIcon />
-              </button>
-              <ul className="dropdown-menu absolute hidden text-gray-700 pt-1">
-                <li className="">
-                  <Link href="/dashboard">
-                    <a className="rounded-t bg-gray-200 hover:bg-gray-400 py-2 px-4 block whitespace-no-wrap">
-                      Dasboard
-                    </a>
-                  </Link>
-                </li>
-                <li className="">
-                  <Link href="/sponsors">
-                    <a className="bg-gray-200 hover:bg-gray-400 py-2 px-4 block whitespace-no-wrap">
-                      Sponsors
-                    </a>
-                  </Link>
-                </li>
-                <li className="">
-                  <Link href="/schedule">
-                    <a className="bg-gray-200 hover:bg-gray-400 py-2 px-4 block whitespace-no-wrap">
-                      Schdeule
-                    </a>
-                  </Link>
-                </li>
-                <li className="">
-                  <Link href="/about">
-                    <a className="rounded-b bg-gray-200 hover:bg-gray-400 py-2 px-4 block whitespace-no-wrap">
-                      About
-                    </a>
-                  </Link>
-                </li>
-              </ul>
-            </div>
-          </div>
-          {/* End of main menu items*/}
         </div>
         <div className="flex lg:mr-8">
           <button
@@ -137,7 +84,6 @@
         </div>
         {showProfileDialog && <ProfileDialog onDismiss={dismissDialog} />}
       </header>
-      <div className="top-0 sticky min-h-16"></div>
     </>
   );
 }