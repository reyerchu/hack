--- conflicted
+++ resolved
@@ -1,33 +1,21 @@
 import Link from 'next/link';
 import React from 'react';
-import MenuIcon from '@material-ui/icons/Menu';
+import AccountCircleIcon from '@material-ui/icons/AccountCircle';
 import ProfileDialog from './ProfileDialog';
 import { useUser } from '../lib/profile/user-data';
 import { useAuthContext } from '../lib/user/AuthContext';
-<<<<<<< HEAD
-import { getItemCount } from '../pages/dashboard/index';
-=======
 import MenuIcon from '@material-ui/icons/Menu';
 
->>>>>>> 89783297
 import { navItems } from '../lib/data';
 
 /**
  * A global site header throughout the entire app.
  */
 export default function AppHeader() {
-<<<<<<< HEAD
-  const [showMenu, setShowMenu] = React.useState(false);
-=======
->>>>>>> 89783297
   const { isSignedIn } = useAuthContext();
   const user = useUser();
 
   const [showProfileDialog, setShowProfileDialog] = React.useState(false);
-
-  const toggleMenu = () => {
-    setShowMenu(!showMenu);
-  };
 
   const dismissDialog = () => {
     setShowProfileDialog(false);
@@ -39,88 +27,38 @@
 
   return (
     <>
-      <header className="top-0 fixed justify-around flex flex-row p-2 min-w-[320px] w-screen bg-indigo-100 items-center h-16 z-10 md:justify-between md:p-4">
-        <div className="flex w-6/12 max-w-[156px] justify-between items-center md:max-w-full md:justify-start md:w-9/12">
+      <header className="top-0 sticky justify-between flex flex-row p-2 md:p-4 bg-indigo-100 items-center h-16 z-10">
+        <div className="flex w-6/12 align-middle items-center">
           <Link href="/">
             <a
-              className="flex order-2 z-[-2] relative ml-[-6px] font-display self-center items-center w-[112px] md:order-1 md:ml-0 md:w-[176px] after:absolute after:block after:right-0 after:w-4 after:h-4 md:after:w-6 md:after:h-6 after:rounded-full after:bg-gray-400"
+              className="flex relative font-display self-center items-center after:absolute after:block after:right-0 after:w-6 after:h-6 after:rounded-full after:bg-gray-400"
               onClick={dismissDialog}
             >
-              <span className="text-[16px] font-black md:z-0 md:text-2xl md:mr-10">
-                HackUTD VIII
-              </span>
+              <span className="md:text-2xl text-l font-black md:mr-10 mr-5">HackUTD VIII</span>
             </a>
           </Link>
-          {/* Smartphone nav */}
-          <div onClick={toggleMenu} className={'relative md:hidden'}>
-            <MenuIcon />
-            <ul
-              className={`${
-                showMenu ? 'translate-x-0' : '-translate-x-full'
-              } transform transition-all ease-out duration-300 flex w-6/12 h-screen border-2 border-black flex-col bg-white fixed top-0 left-0 z-[-1] pt-16`}
-            >
-              {navItems.map((item) => (
-                <Link key={item.text} href={item.path}>
-                  <a
-                    className="border-b-2 first:border-t-2 border-black p-4 py-6"
-                    // onClick={dismissDialog, getItemCount}
-                    onClick={() => {
-                      dismissDialog();
-                      getItemCount();
-                    }}
-                  >
-                    <p className="text-sm font-bold">{item.text}</p>
-                  </a>
-                </Link>
-              ))}
-            </ul>
-          </div>
-          {/* PC nav */}
-          <div className="hidden text-xs order-2 md:flex items-center md:text-left lg:ml-12">
+          <div className="text-xs flex items-center ml-12 md:text-left">
             {navItems.map((item) => (
               <Link key={item.text} href={item.path}>
-                <a
-                  onClick={() => {
-                    dismissDialog();
-                    getItemCount();
-                  }}
-                >
-                  <p className="md:mx-4 text-sm font-bold">{item.text}</p>
+                <a onClick={dismissDialog}>
+                  <span className="md:invisible"></span>
+                  <a className="md:mx-4 text-sm font-bold">{item.text}</a>
                 </a>
               </Link>
             ))}
           </div>
-<<<<<<< HEAD
-
-          <div className="mx-4 sm:hidden">
-            <div className="dropdown inline-block relative">
-              <button className="bg-gray-300 text-gray-700 font-semibold py-1 px-2 rounded inline-flex items-center">
-                <span className="mr-1">Menu</span>
-                <svg
-                  className="fill-current h-4 w-4"
-                  xmlns="http://www.w3.org/2000/svg"
-                  viewBox="0 0 20 20"
-                >
-                  <path d="M9.293 12.95l.707.707L15.657 8l-1.414-1.414L10 10.828 5.757 6.586 4.343 8z" />{' '}
-                </svg>
-=======
           {/* Menu dropdown for mobile */}
           <div className="sm:hidden">
             <div className="dropdown inline-block relative">
               <button className="bg-gray-300 text-gray-700 font-semibold py-1 px-2 rounded inline-flex items-center">
                 <span className="mr-1">Menu</span>
                 <MenuIcon />
->>>>>>> 89783297
               </button>
               <ul className="dropdown-menu absolute hidden text-gray-700 pt-1">
                 <li className="">
                   <Link href="/dashboard">
                     <a className="rounded-t bg-gray-200 hover:bg-gray-400 py-2 px-4 block whitespace-no-wrap">
-<<<<<<< HEAD
                       Dashboard
-=======
-                      Dasboard
->>>>>>> 89783297
                     </a>
                   </Link>
                 </li>
@@ -134,11 +72,7 @@
                 <li className="">
                   <Link href="/schedule">
                     <a className="bg-gray-200 hover:bg-gray-400 py-2 px-4 block whitespace-no-wrap">
-<<<<<<< HEAD
                       Schedule
-=======
-                      Schdeule
->>>>>>> 89783297
                     </a>
                   </Link>
                 </li>
@@ -152,16 +86,6 @@
               </ul>
             </div>
           </div>
-<<<<<<< HEAD
-        </div>
-        <div className="flex lg:mr-8">
-          <button
-            className="font-header font-bold bg-white rounded-full border-2 border-black text-sm px-8 py-1"
-            onClick={toggleDialog}
-          >
-            Sign In
-          </button>
-=======
           {/* End of main menu items */}
         </div>
         <div className="flex flex-row-reverse md:text-xl text-s">
@@ -176,7 +100,6 @@
               {/* {clsx({'Sign in' : (!user || !isSignedIn)})} */}
             </button>
           </div>
->>>>>>> 89783297
         </div>
         {showProfileDialog && <ProfileDialog onDismiss={dismissDialog} />}
       </header>
