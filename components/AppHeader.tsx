--- conflicted
+++ resolved
@@ -27,8 +27,7 @@
 
   return (
     <>
-<<<<<<< HEAD
-      <header className="top-0 sticky justify-between flex flex-row p-2 md:p-4 bg-indigo-100 items-center h-16 z-10">
+      <header className="top-0 fixed justify-between flex flex-row p-2 md:p-4 bg-indigo-100 w-screen items-center min-h-16 max-h-16 z-10">
         <div className="flex w-6/12 align-middle items-center">
           <Link href="/">
             <a
@@ -38,7 +37,7 @@
               <span className="md:text-2xl text-l font-black md:mr-10 mr-5">HackUTD VIII</span>
             </a>
           </Link>
-          <div className="text-xs flex items-center ml-12 md:text-left">
+          <div className="text-xs items-center ml-12 md:text-left sm:flex hidden">
             {navItems.map((item) => (
               <Link key={item.text} href={item.path}>
                 <a onClick={dismissDialog}>
@@ -47,46 +46,6 @@
                 </a>
               </Link>
             ))}
-=======
-      <header
-        className="top-0 sticky justify-between flex flex-row p-2 md:p-4 shadow-md items-center h-16 z-10"
-        style={{ backgroundColor: '#F2F3FF' }}
-      >
-        <div className="flex align-middle items-center">
-          <Link href="/" passHref>
-            <div
-              className="flex font-display self-center inline-block items-center"
-              onClick={dismissDialog}
-            >
-              <span className="md:text-2xl text-l font-semibold md:mr-10 mr-5">HackPortal</span>
-            </div>
-          </Link>
-          <div className="md:text-xl text-xs md:text-left gap-x-6 flex-row sm:flex hidden">
-            <Link href="/dashboard" passHref>
-              <div onClick={dismissDialog} className="cursor-pointer">
-                <span className="inline md:invisible"></span>
-                <div className="md:mx-4 mr-2 font-medium">Dashboard</div>
-              </div>
-            </Link>
-            <Link href="/sponsors" passHref>
-              <div onClick={dismissDialog} className="cursor-pointer">
-                <span className="inline md:invisible"></span>
-                <a className="md:mx-4 mr-2 font-medium">Sponsors</a>
-              </div>
-            </Link>
-            <Link href="/schedule" passHref>
-              <div onClick={dismissDialog} className="cursor-pointer">
-                <span className="inline md:invisible"></span>
-                <a className="md:mx-4 mr-2 font-medium">Schedule</a>
-              </div>
-            </Link>
-            <Link href="/about" passHref>
-              <div onClick={dismissDialog} className="cursor-pointer">
-                <span className="inline md:invisible"></span>
-                <a className="md:mx-4 mr-2 font-medium">About</a>
-              </div>
-            </Link>
->>>>>>> 041b00a1
           </div>
           {/* Menu dropdown for mobile */}
           <div className="sm:hidden">
@@ -127,9 +86,8 @@
               </ul>
             </div>
           </div>
-          {/* End of main menu items */}
+          {/* End of main menu items*/}
         </div>
-<<<<<<< HEAD
         <div className="flex mr-8">
           <button
             className="SigninButton font-header font-bold bg-white px-8 py-1 rounded-full border-2 border-black text-sm"
@@ -137,20 +95,10 @@
           >
             Sign In
           </button>
-=======
-        <div className="flex flex-row-reverse md:text-xl text-s">
-          <div className="mx-4">
-            <button className="SigninButton font-header" onClick={toggleDialog}>
-              {!user || !isSignedIn ? 'Sign in' : 'Profile'}
-              {/* To Do: must fix profile pic button */}
-              {/* {!user || !isSignedIn ? 'Sign in' : <Image src={user.photoUrl} alt="Profile">} */}
-              {/* {clsx({'Sign in' : (!user || !isSignedIn)})} */}
-            </button>
-          </div>
->>>>>>> 041b00a1
         </div>
         {showProfileDialog && <ProfileDialog onDismiss={dismissDialog} />}
       </header>
+      <div className="top-0 sticky min-h-16"></div>
     </>
   );
 }