import Link from 'next/link';
import React from 'react';
import AccountCircleIcon from '@material-ui/icons/AccountCircle';
import ProfileDialog from './ProfileDialog';
import { useUser } from '../lib/profile/user-data';
import { useAuthContext } from '../lib/user/AuthContext';
import clsx from 'clsx';

import { navItems } from '../lib/data';

/**
 * A global site header throughout the entire app.
 */
export default function AppHeader() {
  const { isSignedIn } = useAuthContext();
  const user = useUser();

  const [showProfileDialog, setShowProfileDialog] = React.useState(false);

  const dismissDialog = () => {
    setShowProfileDialog(false);
  };

  const toggleDialog = () => {
    setShowProfileDialog(!showProfileDialog);
  };

  return (
    <>
      <header className="top-0 sticky justify-between flex flex-row p-2 md:p-4 bg-indigo-100 items-center h-16 z-10">
        <div className="flex w-6/12 align-middle items-center">
          <Link href="/">
            <a
              className="flex relative font-display self-center items-center after:absolute after:block after:right-0 after:w-6 after:h-6 after:rounded-full after:bg-gray-400"
              onClick={dismissDialog}
            >
<<<<<<< HEAD
              <span className="md:text-2xl text-lg font-semibold md:mr-10 mr-5">HackPortal</span>
            </a>
          </Link>
          {/* Main menu items */}
          {/* Menu for mg-lg screens */}
          <div className="sm:inline hidden md:text-xl text-xs md:text-left">
            <Link href="/dashboard">
              <a onClick={dismissDialog}>
                <span className="inline md:invisible"></span>
                <a className="md:mx-4 mr-2">Dashboard</a>
              </a>
            </Link>
            <Link href="/sponsors">
              <a onClick={dismissDialog}>
                <span className="inline md:invisible"></span>
                <a className="md:mx-4 mr-2">Sponsors</a>
              </a>
            </Link>
            <Link href="/schedule">
              <a onClick={dismissDialog}>
                <span className="inline md:invisible"></span>
                <a className="md:mx-4 mr-2">Schedule</a>
              </a>
            </Link>
            <Link href="/about">
              <a onClick={dismissDialog}>
                <span className="inline md:invisible"></span>
                <a className="md:mx-4 mr-2">About</a>
              </a>
            </Link>
=======
              <span className="md:text-2xl text-l font-black md:mr-10 mr-5">HackUTD VIII</span>
            </a>
          </Link>
          <div className="text-xs flex items-center ml-12 md:text-left">
            {navItems.map((item) => (
              <Link key={item.text} href={item.path}>
                <a onClick={dismissDialog}>
                  <span className="md:invisible"></span>
                  <a className="md:mx-4 text-sm font-bold">{item.text}</a>
                </a>
              </Link>
            ))}
>>>>>>> 8cb04ab0
          </div>

          <div className="mx-4 sm:hidden">
            <div className="dropdown inline-block relative">
              <button className="bg-gray-300 text-gray-700 font-semibold py-1 px-2 rounded inline-flex items-center">
                <span className="mr-1">Menu</span>
                <svg
                  className="fill-current h-4 w-4"
                  xmlns="http://www.w3.org/2000/svg"
                  viewBox="0 0 20 20"
                >
                  <path d="M9.293 12.95l.707.707L15.657 8l-1.414-1.414L10 10.828 5.757 6.586 4.343 8z" />{' '}
                </svg>
              </button>
              <ul className="dropdown-menu absolute hidden text-gray-700 pt-1">
                <li className="">
                  <Link href="/dashboard">
                    <a className="rounded-t bg-gray-200 hover:bg-gray-400 py-2 px-4 block whitespace-no-wrap">
                      Dashboard
                    </a>
                  </Link>
                </li>
                <li className="">
                  <Link href="/sponsors">
                    <a className="bg-gray-200 hover:bg-gray-400 py-2 px-4 block whitespace-no-wrap">
                      Sponsors
                    </a>
                  </Link>
                </li>
                <li className="">
                  <Link href="/schedule">
                    <a className="bg-gray-200 hover:bg-gray-400 py-2 px-4 block whitespace-no-wrap">
                      Schedule
                    </a>
                  </Link>
                </li>
                <li className="">
                  <Link href="/about">
                    <a className="rounded-b bg-gray-200 hover:bg-gray-400 py-2 px-4 block whitespace-no-wrap">
                      About
                    </a>
                  </Link>
                </li>
              </ul>
            </div>
          </div>
          {/* End of main menu items */}
        </div>
<<<<<<< HEAD
        <div className="flex flex-row-reverse md:text-xl text-s">
          <div className="mx-4">
            <button className="SigninButton font-header" onClick={toggleDialog}>
              {!user || !isSignedIn ? 'Sign in' : 'Profile'}
              {/* To Do: must fix profile pic button */}
              {/* {!user || !isSignedIn ? 'Sign in' : <Image src={user.photoUrl} alt="Profile">} */}
              {/* {clsx({'Sign in' : (!user || !isSignedIn)})} */}
            </button>
          </div>
=======
        <div className="flex mr-8">
          <button
            className="SigninButton font-header font-bold bg-white px-8 py-1 rounded-full border-2 border-black text-sm"
            onClick={toggleDialog}
          >
            Sign In
          </button>
>>>>>>> 8cb04ab0
        </div>
        {showProfileDialog && <ProfileDialog onDismiss={dismissDialog} />}
      </header>
    </>
  );
}<|MERGE_RESOLUTION|>--- conflicted
+++ resolved
@@ -34,38 +34,7 @@
               className="flex relative font-display self-center items-center after:absolute after:block after:right-0 after:w-6 after:h-6 after:rounded-full after:bg-gray-400"
               onClick={dismissDialog}
             >
-<<<<<<< HEAD
-              <span className="md:text-2xl text-lg font-semibold md:mr-10 mr-5">HackPortal</span>
-            </a>
-          </Link>
-          {/* Main menu items */}
-          {/* Menu for mg-lg screens */}
-          <div className="sm:inline hidden md:text-xl text-xs md:text-left">
-            <Link href="/dashboard">
-              <a onClick={dismissDialog}>
-                <span className="inline md:invisible"></span>
-                <a className="md:mx-4 mr-2">Dashboard</a>
-              </a>
-            </Link>
-            <Link href="/sponsors">
-              <a onClick={dismissDialog}>
-                <span className="inline md:invisible"></span>
-                <a className="md:mx-4 mr-2">Sponsors</a>
-              </a>
-            </Link>
-            <Link href="/schedule">
-              <a onClick={dismissDialog}>
-                <span className="inline md:invisible"></span>
-                <a className="md:mx-4 mr-2">Schedule</a>
-              </a>
-            </Link>
-            <Link href="/about">
-              <a onClick={dismissDialog}>
-                <span className="inline md:invisible"></span>
-                <a className="md:mx-4 mr-2">About</a>
-              </a>
-            </Link>
-=======
+
               <span className="md:text-2xl text-l font-black md:mr-10 mr-5">HackUTD VIII</span>
             </a>
           </Link>
@@ -78,7 +47,6 @@
                 </a>
               </Link>
             ))}
->>>>>>> 8cb04ab0
           </div>
 
           <div className="mx-4 sm:hidden">
@@ -127,17 +95,7 @@
           </div>
           {/* End of main menu items */}
         </div>
-<<<<<<< HEAD
-        <div className="flex flex-row-reverse md:text-xl text-s">
-          <div className="mx-4">
-            <button className="SigninButton font-header" onClick={toggleDialog}>
-              {!user || !isSignedIn ? 'Sign in' : 'Profile'}
-              {/* To Do: must fix profile pic button */}
-              {/* {!user || !isSignedIn ? 'Sign in' : <Image src={user.photoUrl} alt="Profile">} */}
-              {/* {clsx({'Sign in' : (!user || !isSignedIn)})} */}
-            </button>
-          </div>
-=======
+
         <div className="flex mr-8">
           <button
             className="SigninButton font-header font-bold bg-white px-8 py-1 rounded-full border-2 border-black text-sm"
@@ -145,7 +103,6 @@
           >
             Sign In
           </button>
->>>>>>> 8cb04ab0
         </div>
         {showProfileDialog && <ProfileDialog onDismiss={dismissDialog} />}
       </header>
