--- conflicted
+++ resolved
@@ -41,13 +41,8 @@
       let updatedNavItems = [...navItems]; // Always start from base navItems
 
       if (isSignedIn && profile && profile.user) {
-<<<<<<< HEAD
-        // Handle both flat and nested permission structures
-        const permissions = profile.user.permissions || (profile.user as any).user?.permissions || [];
-=======
         // Get user permissions
         const permissions = profile.user.permissions || [];
->>>>>>> 1d8f604d
         console.log('[AppHeader] User permissions:', permissions);
         console.log('[AppHeader] Profile structure:', profile.user);
 
