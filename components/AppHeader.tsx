--- conflicted
+++ resolved
@@ -37,7 +37,6 @@
               <span className="md:text-2xl text-l font-black md:mr-10 mr-5">HackUTD VIII</span>
             </a>
           </Link>
-<<<<<<< HEAD
           <div className="text-xs flex items-center ml-12 md:text-left">
             {navItems.map((item) => (
               <Link key={item.text} href={item.path}>
@@ -47,33 +46,6 @@
                 </a>
               </Link>
             ))}
-=======
-          <div className="md:text-xl text-xs md:text-left gap-x-6 flex-row sm:flex hidden">
-            <Link href="/dashboard" passHref>
-              <div onClick={dismissDialog} className="cursor-pointer">
-                <span className="inline md:invisible"></span>
-                <div className="md:mx-4 mr-2 font-medium">Dashboard</div>
-              </div>
-            </Link>
-            <Link href="/sponsors" passHref>
-              <div onClick={dismissDialog} className="cursor-pointer">
-                <span className="inline md:invisible"></span>
-                <a className="md:mx-4 mr-2 font-medium">Sponsors</a>
-              </div>
-            </Link>
-            <Link href="/schedule" passHref>
-              <div onClick={dismissDialog} className="cursor-pointer">
-                <span className="inline md:invisible"></span>
-                <a className="md:mx-4 mr-2 font-medium">Schedule</a>
-              </div>
-            </Link>
-            <Link href="/about" passHref>
-              <div onClick={dismissDialog} className="cursor-pointer">
-                <span className="inline md:invisible"></span>
-                <a className="md:mx-4 mr-2 font-medium">About</a>
-              </div>
-            </Link>
->>>>>>> 041b00a1
           </div>
           {/* Menu dropdown for mobile */}
           <div className="sm:hidden">
@@ -116,25 +88,18 @@
           </div>
           {/* End of main menu items */}
         </div>
-<<<<<<< HEAD
-        <div className="flex mr-8">
-          <button
-            className="SigninButton font-header font-bold bg-white px-8 py-1 rounded-full border-2 border-black text-sm"
-            onClick={toggleDialog}
-          >
-            Sign In
-          </button>
-=======
         <div className="flex flex-row-reverse md:text-xl text-s">
           <div className="mx-4">
-            <button className="SigninButton font-header" onClick={toggleDialog}>
+            <button
+              className="SigninButton font-headerSigninButton font-header font-bold bg-white px-8 py-1 rounded-full border-2 border-black text-sm"
+              onClick={toggleDialog}
+            >
               {!user || !isSignedIn ? 'Sign in' : 'Profile'}
               {/* To Do: must fix profile pic button */}
               {/* {!user || !isSignedIn ? 'Sign in' : <Image src={user.photoUrl} alt="Profile">} */}
               {/* {clsx({'Sign in' : (!user || !isSignedIn)})} */}
             </button>
           </div>
->>>>>>> 041b00a1
         </div>
         {showProfileDialog && <ProfileDialog onDismiss={dismissDialog} />}
       </header>
