--- conflicted
+++ resolved
@@ -33,22 +33,6 @@
     }
 
     //creating dynamic nav items
-<<<<<<< HEAD
-    if (isSignedIn) {
-      setDynamicNavItems((dynamicNavItems) => [
-        { text: 'Dashboard', path: '/dashboard' },
-        ...dynamicNavItems,
-      ]);
-      if (
-        profile &&
-        (profile.user.permissions[0] === 'admin' || profile.user.permissions[0] === 'super_admin')
-      ) {
-        setDynamicNavItems((dynamicNavItems) => [
-          ...dynamicNavItems,
-          { text: 'Admin', path: '/admin' },
-        ]);
-      }
-=======
     if (
       isSignedIn &&
       profile &&
@@ -58,7 +42,6 @@
         ...dynamicNavItems,
         { text: 'Admin', path: '/admin' },
       ]);
->>>>>>> 2d06adf5
     } else {
       setDynamicNavItems(navItems);
     }
