--- conflicted
+++ resolved
@@ -4,22 +4,14 @@
 import ProfileDialog from './ProfileDialog';
 import { useUser } from '../lib/profile/user-data';
 import { useAuthContext } from '../lib/user/AuthContext';
-<<<<<<< HEAD
 import { getItemCount } from '../pages/dashboard/index';
-=======
-import clsx from 'clsx';
-
->>>>>>> ee843160
 import { navItems } from '../lib/data';
 
 /**
  * A global site header throughout the entire app.
  */
 export default function AppHeader() {
-<<<<<<< HEAD
   const [showMenu, setShowMenu] = React.useState(false);
-=======
->>>>>>> ee843160
   const { isSignedIn } = useAuthContext();
   const user = useUser();
 
@@ -46,14 +38,9 @@
               className="flex order-2 z-[-2] relative ml-[-6px] font-display self-center items-center w-[112px] md:order-1 md:ml-0 md:w-[176px] after:absolute after:block after:right-0 after:w-4 after:h-4 md:after:w-6 md:after:h-6 after:rounded-full after:bg-gray-400"
               onClick={dismissDialog}
             >
-<<<<<<< HEAD
               <span className="text-[16px] font-black md:z-0 md:text-2xl md:mr-10">
                 HackUTD VIII
               </span>
-=======
-
-              <span className="md:text-2xl text-l font-black md:mr-10 mr-5">HackUTD VIII</span>
->>>>>>> ee843160
             </a>
           </Link>
           {/* Smartphone nav */}
@@ -140,14 +127,8 @@
               </ul>
             </div>
           </div>
-          {/* End of main menu items */}
         </div>
-<<<<<<< HEAD
         <div className="flex lg:mr-8">
-=======
-
-        <div className="flex mr-8">
->>>>>>> ee843160
           <button
             className="font-header font-bold bg-white rounded-full border-2 border-black text-sm px-8 py-1"
             onClick={toggleDialog}
