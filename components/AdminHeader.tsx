--- conflicted
+++ resolved
@@ -1,14 +1,7 @@
-<<<<<<< HEAD
-import { useAuthContext } from '../lib/user/AuthContext';
-import { useEffect } from 'react';
-import NavLink from './NavLink';
-import Link from 'next/link';
-=======
 import Link from 'next/link';
 import NavLink from './NavLink';
 import { useAuthContext } from '../lib/user/AuthContext';
 import { useEffect } from 'react';
->>>>>>> f7112a8d
 
 function isAuthorized(user): boolean {
   if (!user || !user.permissions) return false;
@@ -24,17 +17,10 @@
   useEffect(() => {
     accordion();
   }, []);
-<<<<<<< HEAD
-  const accordion = () => {
-    var acc = document.getElementsByClassName('adminAccordion');
-    var i;
-    for (i = 0; i < acc.length; i++) {
-=======
 
   const accordion = () => {
     var acc = document.getElementsByClassName('accordion');
     for (let i = 0; i < acc.length; i++) {
->>>>>>> f7112a8d
       acc[i].addEventListener('click', function () {
         this.classList.toggle('menuactive');
         var panel = this.nextElementSibling;
@@ -46,21 +32,6 @@
       });
     }
   };
-<<<<<<< HEAD
-  return (
-    <>
-      <section className="md:inline hidden p-4">
-        <header className="top-0 sticky flex flex-row justify-between p-2 md:p-4 items-center">
-          <div className="mx-auto md:flex justify-center text-xl font-header md:text-left">
-            <NavLink href="/admin" exact={true} className="mx-4">
-              Event Dashboard
-            </NavLink>
-            <NavLink href="/admin/scan" exact={true} className="mx-4">
-              Scanner
-            </NavLink>
-            <NavLink href="/admin/users" exact={true} className="mx-4">
-              Users Dashboard
-=======
 
   return (
     <section className="p-4">
@@ -78,42 +49,9 @@
           {isAuthorized(user) && (
             <NavLink href="/admin/stats" exact={true} className="mx-4">
               Stats at a Glance
->>>>>>> f7112a8d
             </NavLink>
-            {isAuthorized(user) && (
-              <NavLink href="/admin/stats" exact={true} className="mx-4">
-                Stats at a Glance
-              </NavLink>
-            )}
-          </div>
-        </header>
-      </section>
-      <section className="my-4 md:hidden px-6">
-        <button className="adminAccordion text-left p-2 text-sm bg-[#C1C8FF] w-full">
-          Admin Menu
-        </button>
-        <div className="panel w-full bg-[#F2F3FF] text-sm">
-          <ul className="">
-            <li className="p-2 hover:bg-[#DCDEFF]">
-              <Link href="/admin">Event Dashboard</Link>
-            </li>
-            <li className="p-2 hover:bg-[#DCDEFF]">
-              <Link href="/admin/scan">Scanner</Link>
-            </li>
-            <li className="p-2 hover:bg-[#DCDEFF]">
-              <Link href="/admin/users">Users Dashboard</Link>
-            </li>
-            {isAuthorized(user) && (
-              <li className="p-2 hover:bg-[#DCDEFF]">
-                <Link href="/admin/stats">Stats at a Glance</Link>
-              </li>
-            )}
-          </ul>
+          )}
         </div>
-<<<<<<< HEAD
-      </section>
-    </>
-=======
       </header>
       <div className="my-4 md:hidden ">
         <button className="accordion text-left p-2 text-sm bg-[#C1C8FF]">Admin Menu</button>
@@ -137,6 +75,5 @@
         </div>
       </div>
     </section>
->>>>>>> f7112a8d
   );
 }