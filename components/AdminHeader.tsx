--- conflicted
+++ resolved
@@ -1,15 +1,10 @@
-<<<<<<< HEAD
-import Link from 'next/link';
-import React from 'react';
 import { useAuthContext } from '../lib/user/AuthContext';
+import NavLink from './NavLink';
 
 function isAuthorized(user): boolean {
   if (!user || !user.permissions) return false;
   return (user.permissions as string[]).includes('super_admin');
 }
-=======
-import NavLink from './NavLink';
->>>>>>> 4ce53918
 
 /**
  * An about header.
@@ -20,34 +15,6 @@
     <section className="p-4">
       <header className="top-0 sticky flex flex-row justify-between p-2 md:p-4 items-center">
         <div className="mx-auto md:flex justify-center text-xl font-header md:text-left  gap-x-8">
-<<<<<<< HEAD
-          <Link href="/admin">
-            <a>
-              <span className="inline md:invisible"></span>
-              <a className="link font-bold">Event Dashboard</a>
-            </a>
-          </Link>
-          <Link href="/admin/scan">
-            <a>
-              <span className="inline md:invisible"></span>
-              <a className="link font-bold">Scanner</a>
-            </a>
-          </Link>
-          <Link href="/admin/users">
-            <a>
-              <span className="inline md:invisible"></span>
-              <a className="link font-bold">Users Dashboard</a>
-            </a>
-          </Link>
-          {isAuthorized(user) && (
-            <Link href="/admin/stats">
-              <a>
-                <span className="inline md:invisible"></span>
-                <a className="link font-bold">Stats at a Glance</a>
-              </a>
-            </Link>
-          )}
-=======
           <NavLink href="/admin" exact={true}>
             Event Dashboard
           </NavLink>
@@ -57,7 +24,11 @@
           <NavLink href="/admin/users" exact={true}>
             Users Dashboard
           </NavLink>
->>>>>>> 4ce53918
+          {isAuthorized(user) && (
+            <NavLink href="/admin/stats" exact={true}>
+              Stats at a Glance
+            </NavLink>
+          )}
         </div>
       </header>
     </section>
