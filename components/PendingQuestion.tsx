/**
 * Representing props used by PendingQuestion component
 *
 * @param question question from user waiting to be answered
 */
interface PendingQuestionProps {
  question: string;
}

/**
 *
 * Component representing an unanswered question in /about/questions
 *
 */
export default function PendingQuestion({ question }: PendingQuestionProps) {
  return (
    <div className="flex flex-row items-center gap-x-2 my-3">
<<<<<<< HEAD
      <svg height="14" width="14" className="fill-orange-400">
        {/* !change bullet color */}
        <circle cx="7" cy="7" r="5" className="fill-orange-400" />
=======
      <svg height="14" width="14" className="fill-current text-complementaryDark">
        <circle cx="7" cy="7" r="5" />
>>>>>>> 8546ac95
      </svg>
      <div className="rounded-lg w-full py-2 px-3 bg-complementary">
        <h1 className="font-semibold">{question}</h1>
      </div>
    </div>
  );
}<|MERGE_RESOLUTION|>--- conflicted
+++ resolved
@@ -15,14 +15,8 @@
 export default function PendingQuestion({ question }: PendingQuestionProps) {
   return (
     <div className="flex flex-row items-center gap-x-2 my-3">
-<<<<<<< HEAD
-      <svg height="14" width="14" className="fill-orange-400">
-        {/* !change bullet color */}
-        <circle cx="7" cy="7" r="5" className="fill-orange-400" />
-=======
       <svg height="14" width="14" className="fill-current text-complementaryDark">
         <circle cx="7" cy="7" r="5" />
->>>>>>> 8546ac95
       </svg>
       <div className="rounded-lg w-full py-2 px-3 bg-complementary">
         <h1 className="font-semibold">{question}</h1>
