import { Disclosure, Transition } from '@headlessui/react';
import { ChevronDownIcon } from '@heroicons/react/solid';

/**
 *
 * Represents props used by FaqDisclosure component
 *
 * @param question a frequently asked question
 * @param answer answer to corresponding question
 * @param isOpen boolean variable used to determine whether the disclosure should be open or not
 * @param toggleDisclosure function to call when user wants to open/close disclosure
 *
 */
interface FaqDisclosureProps {
  question: string;
  answer: string;
  isOpen: boolean;
  toggleDisclosure: () => void;
}

/**
 *
 * Component representing a FAQ question in /about/faq
 *
 */
export default function FaqDisclosure({
  question,
  answer,
  isOpen,
  toggleDisclosure,
}: FaqDisclosureProps) {
  return (
    <Disclosure>
      <div className="transition duration-500 ease-in-out">
        <Disclosure.Button
          className="p-2 text-black text-left rounded-md w-full bg-primaryDark"
          as="div"
        >
          <button
            className="w-full flex flex-row justify-between items-center"
            onClick={() => {
              toggleDisclosure();
            }}
          >
            <span>{question}</span>
            <ChevronDownIcon
              className={`transition duration-500 ease-in-out ${
                isOpen ? 'transform rotate-180' : ''
              } w-5 h-5`}
            />
          </button>
        </Disclosure.Button>
<<<<<<< HEAD
        {isOpen && (
          <Disclosure.Panel className="rounded-md my-2 py-2 bg-primary p-2" static>
=======
        {/* {isOpen && ( */}
        <Transition
          show={isOpen}
          enter="transition duration-100 ease-out"
          enterFrom="transform scale-95 opacity-0"
          enterTo="transform scale-100 opacity-100"
          leave="transition duration-75 ease-out"
          leaveFrom="transform scale-100 opacity-100"
          leaveTo="transform scale-95 opacity-0"
        >
          <Disclosure.Panel className="rounded-md my-2 py-2 bg-[#ECEEFF] p-2" static>
>>>>>>> 2ca09030
            {answer}
          </Disclosure.Panel>
        </Transition>
        {/* )} */}
      </div>
    </Disclosure>
  );
}<|MERGE_RESOLUTION|>--- conflicted
+++ resolved
@@ -50,10 +50,6 @@
             />
           </button>
         </Disclosure.Button>
-<<<<<<< HEAD
-        {isOpen && (
-          <Disclosure.Panel className="rounded-md my-2 py-2 bg-primary p-2" static>
-=======
         {/* {isOpen && ( */}
         <Transition
           show={isOpen}
@@ -65,7 +61,6 @@
           leaveTo="transform scale-95 opacity-0"
         >
           <Disclosure.Panel className="rounded-md my-2 py-2 bg-[#ECEEFF] p-2" static>
->>>>>>> 2ca09030
             {answer}
           </Disclosure.Panel>
         </Transition>
