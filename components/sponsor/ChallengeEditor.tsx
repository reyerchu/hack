/**
 * 挑戰編輯器组件
 * 
 * 用於編輯賽道挑戰的详细資訊
 */

import React, { useState, useEffect } from 'react';
import FileUpload from './FileUpload';
import type { ExtendedChallenge } from '../../lib/sponsor/types';

interface ChallengeEditorProps {
  challenge?: ExtendedChallenge;
  onSave: (data: Partial<ExtendedChallenge>) => Promise<void>;
  loading?: boolean;
}

export default function ChallengeEditor({
  challenge,
  onSave,
  loading,
}: ChallengeEditorProps) {
  // Helper function to convert data to string format
  const getRequirementsString = (challenge: any) => {
    if (!challenge) return '';
    // If submissionRequirements is an object, convert to string
    if (challenge.submissionRequirements && typeof challenge.submissionRequirements === 'object') {
      const reqs = challenge.submissionRequirements;
      const parts: string[] = [];
      if (reqs.requireGithubRepo) parts.push('- 需要提交 GitHub 代碼庫');
      if (reqs.requireDemo) parts.push('- 需要提供 Demo 演示');
      if (reqs.requirePresentation) parts.push('- 需要準備簡報');
      if (reqs.requireDocumentation) parts.push('- 需要提供文檔');
      return parts.length > 0 ? parts.join('\n') : '';
    }
    // Otherwise use requirements or submissionRequirements as string
    return challenge.requirements || challenge.submissionRequirements || '';
  };

<<<<<<< HEAD
  const getPrizeDetailsString = (challenge: any) => {
    if (!challenge) return '';
    
    // If prizes is an array, convert to string with Chinese formatting
    if (Array.isArray(challenge.prizes) && challenge.prizes.length > 0) {
      // Check if it's an array of objects with rank/amount
      if (typeof challenge.prizes[0] === 'object' && challenge.prizes[0].amount !== undefined) {
        return challenge.prizes.map((p: any) => {
          const title = p.title || `第${p.rank}名`;
          const amount = p.amount;
          const currency = p.currency === 'TWD' ? '元' : 'u';
          return `${title}：${amount}${currency}`;
        }).join('，');
      }
      // If it's an array of strings, just join them
      if (typeof challenge.prizes[0] === 'string') {
        return challenge.prizes.join('，');
      }
    }
    
    return challenge.prizeDetails || '';
=======
  const getPrizesArray = (challenge: any) => {
    if (!challenge) return [];
    
    // If prizes is already an array of objects with currency/amount/description
    if (Array.isArray(challenge.prizes) && challenge.prizes.length > 0 && typeof challenge.prizes[0] === 'object') {
      return challenge.prizes.map((p: any) => ({
        currency: p.currency || 'USD',
        amount: p.amount || 0,
        description: p.description || p.title || '',
      }));
    }
    
    // If prizes is a string, try to parse it
    if (typeof challenge.prizes === 'string' && challenge.prizes.trim()) {
      // For now, return empty array - user will need to re-enter
      return [];
    }
    
    return [];
>>>>>>> 1f70871a
  };

  const [formData, setFormData] = useState<any>({
    title: challenge?.title || '',
    description: challenge?.description || '',
    requirements: getRequirementsString(challenge),
<<<<<<< HEAD
    prizeDetails: getPrizeDetailsString(challenge),
=======
    prizes: getPrizesArray(challenge),
>>>>>>> 1f70871a
    evaluationCriteria: challenge?.evaluationCriteria || [],
    resources: challenge?.resources || [],
  });

  const [newCriterion, setNewCriterion] = useState({ name: '' });
  const [newPrize, setNewPrize] = useState({ currency: 'USD', amount: '', description: '' });
  const [newResource, setNewResource] = useState({ title: '', url: '' });
  const [saving, setSaving] = useState(false);

  useEffect(() => {
    if (challenge) {
      setFormData({
        title: challenge.title || '',
        description: challenge.description || '',
        requirements: getRequirementsString(challenge),
<<<<<<< HEAD
        prizeDetails: getPrizeDetailsString(challenge),
=======
        prizes: getPrizesArray(challenge),
>>>>>>> 1f70871a
        evaluationCriteria: challenge.evaluationCriteria || [],
        resources: challenge.resources || [],
      });
    }
  }, [challenge]);

  const handleSubmit = async (e: React.FormEvent) => {
    e.preventDefault();
    setSaving(true);

    try {
      await onSave(formData);
    } finally {
      setSaving(false);
    }
  };

  const addCriterion = () => {
    if (newCriterion.name.trim()) {
      setFormData((prev) => ({
        ...prev,
        evaluationCriteria: [...prev.evaluationCriteria, { name: newCriterion.name }],
      }));
      setNewCriterion({ name: '' });
    }
  };

  const removeCriterion = (index: number) => {
    setFormData((prev) => ({
      ...prev,
      evaluationCriteria: prev.evaluationCriteria.filter((_, i) => i !== index),
    }));
  };

  const addPrize = () => {
    if (newPrize.amount && newPrize.description.trim()) {
      setFormData((prev) => ({
        ...prev,
        prizes: [...prev.prizes, {
          currency: newPrize.currency,
          amount: parseFloat(newPrize.amount),
          description: newPrize.description,
        }],
      }));
      setNewPrize({ currency: 'USD', amount: '', description: '' });
    }
  };

  const removePrize = (index: number) => {
    setFormData((prev) => ({
      ...prev,
      prizes: prev.prizes.filter((_, i) => i !== index),
    }));
  };

  const addResource = () => {
    if (newResource.title.trim() && newResource.url.trim()) {
      setFormData((prev) => ({
        ...prev,
        resources: [...prev.resources, { ...newResource }],
      }));
      setNewResource({ title: '', url: '' });
    }
  };

  const removeResource = (index: number) => {
    setFormData((prev) => ({
      ...prev,
      resources: prev.resources.filter((_, i) => i !== index),
    }));
  };

  return (
    <form onSubmit={handleSubmit} className="space-y-6">
      {/* 基本資訊 */}
      <div>
        <label className="block text-sm font-medium mb-2" style={{ color: '#1a3a6e' }}>
          挑戰標題 *
        </label>
        <input
          type="text"
          value={formData.title}
          onChange={(e) => setFormData({ ...formData, title: e.target.value })}
          className="w-full px-4 py-2 rounded-lg border focus:outline-none focus:ring-2"
          style={{
            borderColor: '#d1d5db',
          }}
          required
        />
      </div>

      <div>
        <label className="block text-sm font-medium mb-2" style={{ color: '#1a3a6e' }}>
          挑戰描述 *
        </label>
        <textarea
          value={formData.description}
          onChange={(e) => setFormData({ ...formData, description: e.target.value })}
          rows={6}
          className="w-full px-4 py-2 rounded-lg border focus:outline-none focus:ring-2"
          style={{
            borderColor: '#d1d5db',
          }}
          placeholder="详细描述這個挑戰的背景、目標和期望成果..."
          required
        />
      </div>

      <div>
        <label className="block text-sm font-medium mb-2" style={{ color: '#1a3a6e' }}>
          提交要求 *
        </label>
        <textarea
          value={formData.requirements}
          onChange={(e) => setFormData({ ...formData, requirements: e.target.value })}
          rows={4}
          className="w-full px-4 py-2 rounded-lg border focus:outline-none focus:ring-2"
          style={{
            borderColor: '#d1d5db',
          }}
          placeholder="列出參賽隊伍需要提交的內容（代码、Demo、文檔等）..."
          required
        />
      </div>

      {/* 獎金詳情 */}
      <div>
        <label className="block text-sm font-medium mb-2" style={{ color: '#1a3a6e' }}>
          獎金詳情 *
        </label>
        
        {/* 已添加的奖金列表 */}
        <div className="space-y-2 mb-3">
          {formData.prizes.map((prize: any, index: number) => (
            <div
              key={index}
              className="flex items-center gap-3 p-3 rounded-lg"
              style={{ backgroundColor: '#f9fafb', border: '1px solid #e5e7eb' }}
            >
              <span className="text-sm font-medium" style={{ color: '#059669', minWidth: '60px' }}>
                {prize.currency === 'TWD' ? '台幣' : 'USD'}
              </span>
              <span className="text-sm font-semibold" style={{ color: '#1a3a6e', minWidth: '100px' }}>
                {prize.amount.toLocaleString()}
              </span>
              <span className="flex-1 text-sm" style={{ color: '#6b7280' }}>
                {prize.description}
              </span>
              <button
                type="button"
                onClick={() => removePrize(index)}
                className="text-sm px-2 py-1 rounded hover:bg-red-100"
                style={{ color: '#dc2626' }}
              >
                刪除
              </button>
            </div>
          ))}
        </div>

        {/* 添加新奖金 */}
        <div className="flex gap-3">
          <select
            value={newPrize.currency}
            onChange={(e) => setNewPrize({ ...newPrize, currency: e.target.value })}
            className="px-3 py-2 rounded-lg border"
            style={{ borderColor: '#d1d5db', minWidth: '100px' }}
          >
            <option value="USD">USD</option>
            <option value="TWD">台幣</option>
          </select>
          <input
            type="number"
            value={newPrize.amount}
            onChange={(e) => setNewPrize({ ...newPrize, amount: e.target.value })}
            placeholder="金額"
            className="w-32 px-4 py-2 rounded-lg border"
            style={{ borderColor: '#d1d5db' }}
          />
          <input
            type="text"
            value={newPrize.description}
            onChange={(e) => setNewPrize({ ...newPrize, description: e.target.value })}
            placeholder="描述（例如：第一名）"
            className="flex-1 px-4 py-2 rounded-lg border"
            style={{ borderColor: '#d1d5db' }}
          />
          <button
            type="button"
            onClick={addPrize}
            className="px-4 py-2 rounded-lg font-medium transition-colors"
            style={{
              backgroundColor: '#1a3a6e',
              color: '#ffffff',
            }}
            onMouseEnter={(e) => {
              e.currentTarget.style.backgroundColor = '#2a4a7e';
            }}
            onMouseLeave={(e) => {
              e.currentTarget.style.backgroundColor = '#1a3a6e';
            }}
          >
            添加
          </button>
        </div>
        
        {formData.prizes.length === 0 && (
          <p className="text-xs mt-2" style={{ color: '#dc2626' }}>
            * 請至少添加一個獎金項目
          </p>
        )}
      </div>

      {/* 評分標准 */}
      <div>
        <label className="block text-sm font-medium mb-2" style={{ color: '#1a3a6e' }}>
          評分標准
        </label>
        <div className="space-y-2 mb-3">
          {formData.evaluationCriteria.map((criterion: any, index: number) => (
            <div
              key={index}
              className="flex items-center gap-3 p-3 rounded-lg"
              style={{ backgroundColor: '#f9fafb', border: '1px solid #e5e7eb' }}
            >
              <span className="flex-1 text-sm" style={{ color: '#1a3a6e' }}>
                {criterion.name}
              </span>
              <button
                type="button"
                onClick={() => removeCriterion(index)}
                className="text-sm px-2 py-1 rounded hover:bg-red-100"
                style={{ color: '#dc2626' }}
              >
                刪除
              </button>
            </div>
          ))}
        </div>

        <div className="flex gap-3">
          <input
            type="text"
            value={newCriterion.name}
            onChange={(e) => setNewCriterion({ name: e.target.value })}
            placeholder="標准名称（如：创新性、技術難度、實用性）"
            className="flex-1 px-4 py-2 rounded-lg border"
            style={{ borderColor: '#d1d5db' }}
          />
          <button
            type="button"
            onClick={addCriterion}
            className="px-4 py-2 rounded-lg font-medium transition-colors"
            style={{
              backgroundColor: '#1a3a6e',
              color: '#ffffff',
            }}
            onMouseEnter={(e) => {
              e.currentTarget.style.backgroundColor = '#2a4a7e';
            }}
            onMouseLeave={(e) => {
              e.currentTarget.style.backgroundColor = '#1a3a6e';
            }}
          >
            添加
          </button>
        </div>
      </div>

      {/* 参考资源 */}
      <div>
        <label className="block text-sm font-medium mb-2" style={{ color: '#1a3a6e' }}>
          参考资源
        </label>
        <div className="space-y-2 mb-3">
          {formData.resources.map((resource, index) => (
            <div
              key={index}
              className="flex items-center gap-3 p-3 rounded-lg"
              style={{ backgroundColor: '#f9fafb', border: '1px solid #e5e7eb' }}
            >
              <div className="flex-1 min-w-0">
                <p className="text-sm font-medium truncate" style={{ color: '#1a3a6e' }}>
                  {resource.title}
                </p>
                <a
                  href={resource.url}
                  target="_blank"
                  rel="noopener noreferrer"
                  className="text-xs hover:underline truncate block"
                  style={{ color: '#6b7280' }}
                >
                  {resource.url}
                </a>
              </div>
              <button
                type="button"
                onClick={() => removeResource(index)}
                className="text-sm px-2 py-1 rounded hover:bg-red-100 flex-shrink-0"
                style={{ color: '#dc2626' }}
              >
                刪除
              </button>
            </div>
          ))}
        </div>

        <div className="space-y-2">
          <input
            type="text"
            value={newResource.title}
            onChange={(e) => setNewResource({ ...newResource, title: e.target.value })}
            placeholder="资源標題"
            className="w-full px-4 py-2 rounded-lg border"
            style={{ borderColor: '#d1d5db' }}
          />
          <div className="flex gap-3">
            <input
              type="url"
              value={newResource.url}
              onChange={(e) => setNewResource({ ...newResource, url: e.target.value })}
              placeholder="资源链接 (https://...)"
              className="flex-1 px-4 py-2 rounded-lg border"
              style={{ borderColor: '#d1d5db' }}
            />
            <button
              type="button"
              onClick={addResource}
              className="px-4 py-2 rounded-lg font-medium transition-colors"
              style={{
                backgroundColor: '#1a3a6e',
                color: '#ffffff',
              }}
              onMouseEnter={(e) => {
                e.currentTarget.style.backgroundColor = '#2a4a7e';
              }}
              onMouseLeave={(e) => {
                e.currentTarget.style.backgroundColor = '#1a3a6e';
              }}
            >
              添加
            </button>
          </div>
        </div>
      </div>

      {/* 提交按钮 */}
      <div className="flex gap-4 pt-6 border-t" style={{ borderColor: '#e5e7eb' }}>
        <button
          type="submit"
          disabled={saving || loading}
          className="px-6 py-3 rounded-lg font-semibold transition-colors disabled:opacity-50 disabled:cursor-not-allowed"
          style={{
            backgroundColor: '#1a3a6e',
            color: '#ffffff',
          }}
          onMouseEnter={(e) => {
            if (!saving && !loading) {
              e.currentTarget.style.backgroundColor = '#2a4a7e';
            }
          }}
          onMouseLeave={(e) => {
            if (!saving && !loading) {
              e.currentTarget.style.backgroundColor = '#1a3a6e';
            }
          }}
        >
          {saving ? '保存中...' : '保存修改'}
        </button>
      </div>
    </form>
  );
}
<|MERGE_RESOLUTION|>--- conflicted
+++ resolved
@@ -36,29 +36,6 @@
     return challenge.requirements || challenge.submissionRequirements || '';
   };
 
-<<<<<<< HEAD
-  const getPrizeDetailsString = (challenge: any) => {
-    if (!challenge) return '';
-    
-    // If prizes is an array, convert to string with Chinese formatting
-    if (Array.isArray(challenge.prizes) && challenge.prizes.length > 0) {
-      // Check if it's an array of objects with rank/amount
-      if (typeof challenge.prizes[0] === 'object' && challenge.prizes[0].amount !== undefined) {
-        return challenge.prizes.map((p: any) => {
-          const title = p.title || `第${p.rank}名`;
-          const amount = p.amount;
-          const currency = p.currency === 'TWD' ? '元' : 'u';
-          return `${title}：${amount}${currency}`;
-        }).join('，');
-      }
-      // If it's an array of strings, just join them
-      if (typeof challenge.prizes[0] === 'string') {
-        return challenge.prizes.join('，');
-      }
-    }
-    
-    return challenge.prizeDetails || '';
-=======
   const getPrizesArray = (challenge: any) => {
     if (!challenge) return [];
     
@@ -78,18 +55,13 @@
     }
     
     return [];
->>>>>>> 1f70871a
   };
 
   const [formData, setFormData] = useState<any>({
     title: challenge?.title || '',
     description: challenge?.description || '',
     requirements: getRequirementsString(challenge),
-<<<<<<< HEAD
-    prizeDetails: getPrizeDetailsString(challenge),
-=======
     prizes: getPrizesArray(challenge),
->>>>>>> 1f70871a
     evaluationCriteria: challenge?.evaluationCriteria || [],
     resources: challenge?.resources || [],
   });
@@ -105,11 +77,7 @@
         title: challenge.title || '',
         description: challenge.description || '',
         requirements: getRequirementsString(challenge),
-<<<<<<< HEAD
-        prizeDetails: getPrizeDetailsString(challenge),
-=======
         prizes: getPrizesArray(challenge),
->>>>>>> 1f70871a
         evaluationCriteria: challenge.evaluationCriteria || [],
         resources: challenge.resources || [],
       });
