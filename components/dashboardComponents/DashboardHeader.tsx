--- conflicted
+++ resolved
@@ -46,14 +46,7 @@
             <li className="p-2 hover:bg-secondary cursor-pointer">
               <Link href="/dashboard">HackCenter</Link>
             </li>
-<<<<<<< HEAD
-            <li className="p-2 hover:bg-primaryDark">
-=======
             <li className="p-2 hover:bg-secondary cursor-pointer">
-              <Link href="/dashboard/scan-in">Scan-In</Link>
-            </li>
-            <li className="p-2 hover:bg-secondary cursor-pointer">
->>>>>>> 9a1dea80
               <Link href="/dashboard/questions">Ask a Question</Link>
             </li>
           </ul>
