import Link from 'next/link';
import React from 'react';

interface AboutHeaderProps {
  active: string;
}

/**
 *
 * Props used by About Header component
 *
 * @param active - contains information used to determine current page user is at in About Section
 *
 */
interface AboutHeaderProps {
  active: '/about' | '/about/faq' | '/about/questions';
}

/**
 * An about header.
 */
export default function AboutHeader({ active }: AboutHeaderProps) {
  return (
<<<<<<< HEAD
    <>
=======
    <section className="p-4">
>>>>>>> ae74886c
      <header className="top-0 sticky flex flex-row justify-between p-2 md:p-4 items-center">
        <div className="mx-auto md:flex justify-center text-xl font-header md:text-left gap-x-8">
          <Link href="/about">
            <a>
              <span className="inline md:invisible"></span>
              <a
                className={`link font-bold ${active === '/about' && 'border-b-2 border-black p-2'}`}
              >
                About
              </a>
            </a>
          </Link>
          <Link href="/about/faq">
            <a>
              <span className="inline md:invisible"></span>
              <a
                className={`link font-bold ${
                  active === '/about/faq' && 'border-b-2 border-black p-2'
                }`}
              >
                FAQ
              </a>
            </a>
          </Link>
          <Link href="/about/questions">
            <a>
              <span className="inline md:invisible"></span>
              <a
                className={`link font-bold ${
                  active === '/about/questions' && 'border-b-2 border-black p-2'
                }`}
              >
                Ask a Question
              </a>
            </a>
          </Link>
        </div>
      </header>
    </section>
  );
}<|MERGE_RESOLUTION|>--- conflicted
+++ resolved
@@ -1,9 +1,5 @@
 import Link from 'next/link';
 import React from 'react';
-
-interface AboutHeaderProps {
-  active: string;
-}
 
 /**
  *
@@ -21,11 +17,7 @@
  */
 export default function AboutHeader({ active }: AboutHeaderProps) {
   return (
-<<<<<<< HEAD
-    <>
-=======
     <section className="p-4">
->>>>>>> ae74886c
       <header className="top-0 sticky flex flex-row justify-between p-2 md:p-4 items-center">
         <div className="mx-auto md:flex justify-center text-xl font-header md:text-left gap-x-8">
           <Link href="/about">
