--- conflicted
+++ resolved
@@ -25,11 +25,7 @@
   }, []);
 
   return (
-<<<<<<< HEAD
-    <div className="group flex flex-col items-center w-72 h-72 sm:h-80  rounded-xl shadow-xl relative transition duration-500 ease-in-out overflow-hidden bg-secondary text-white">
-=======
-    <div className="group flex flex-col items-center w-72 sm:w-72 sm:h-80 rounded-xl shadow-xl relative transition duration-500 ease-in-out overflow-hidden bg-secondary text-white">
->>>>>>> 68400e26
+   <div className="group flex flex-col items-center w-72 sm:w-72 sm:h-80 rounded-xl shadow-xl relative transition duration-500 ease-in-out overflow-hidden bg-secondary text-white">
       <div className="rounded-t-sm">
         {props.imageLink !== undefined && imageLink !== undefined && (
           <Image
