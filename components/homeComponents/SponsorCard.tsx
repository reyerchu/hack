import React, { useEffect, useState } from 'react';
import firebase from 'firebase/compat/app';
import 'firebase/compat/storage';
import LoadIcon from '../LoadIcon';
import Image from 'next/image';

interface SponsorCardProps {
  link: string;
  reference: string;
}

/**
 * Keynote Speaker card for landing page.
 */
export default function SponsorCard(props: SponsorCardProps) {
  const [imgSrc, setImgSrc] = useState<string | undefined>();
  const [loading, setLoading] = useState(true);

  useEffect(() => {
    if (props.reference !== undefined) {
      const storageRef = firebase.storage().ref();
      storageRef
        .child(`sponsor_images/${props.reference}`)
        .getDownloadURL()
        .then((url) => {
          setImgSrc(url);
          setLoading(false);
        })
        .catch((error) => {
          setLoading(false);
          console.error('Could not find matching image file');
        });
    }
  }, []);

  if (loading) return <LoadIcon width={100} height={100} />;

  return (
    <>
      {imgSrc !== undefined && (
        <div className="flex justify-center">
          <a href={props.link} target="_blank" className="" rel="noreferrer">
<<<<<<< HEAD
            <Image
              alt="Sponsor card image"
              src={imgSrc}
              width={250}
              height={150}
              layout="fixed"
              objectFit="contain"
            />
=======
            <Image src={imgSrc} width={200} height={100} layout="fixed" objectFit="contain" />
>>>>>>> a38f72d5
          </a>
          <br></br>
        </div>
      )}
    </>
  );
}<|MERGE_RESOLUTION|>--- conflicted
+++ resolved
@@ -40,18 +40,7 @@
       {imgSrc !== undefined && (
         <div className="flex justify-center">
           <a href={props.link} target="_blank" className="" rel="noreferrer">
-<<<<<<< HEAD
-            <Image
-              alt="Sponsor card image"
-              src={imgSrc}
-              width={250}
-              height={150}
-              layout="fixed"
-              objectFit="contain"
-            />
-=======
             <Image src={imgSrc} width={200} height={100} layout="fixed" objectFit="contain" />
->>>>>>> a38f72d5
           </a>
           <br></br>
         </div>
