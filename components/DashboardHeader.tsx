import Link from 'next/link';
import React from 'react';

/**
 * A dashboard header.
 */
export default function DashboardHeader() {
  return (
    <>
      <header className="top-0 sticky flex flex-row justify-between py-2 pr-2 md:py-4 md:pr-4 items-center bg-white shadow-md rounded-sm">
        <div className="flex justify-center flex-wrap md:text-xl text:xs font-header md:text-left">
          <Link href="/dashboard/" passHref>
            <div>
              <span className="inline md:invisible"></span>
<<<<<<< HEAD
              <a className="md:mr-4 mr-2 border-2 transition duration-500 ease-in-out border-transparent transform hover:border-b-black">
                Hack Center
              </a>
            </a>
=======
              <a className="md:mr-4 mr-2">Hack Center</a>
            </div>
>>>>>>> 430a9d0e
          </Link>
          <Link href="/dashboard/scan-in" passHref>
            <div>
              <span className="inline md:invisible"></span>
<<<<<<< HEAD
              <a className="md:mx-4 mr-2 border-2 transition duration-500 ease-in-out border-transparent transform hover:border-b-black">
                Scan-In
              </a>
            </a>
=======
              <a className="md:mx-4 mr-2">Scan-In</a>
            </div>
>>>>>>> 430a9d0e
          </Link>
          <Link href="/dashboard/hackerpack" passHref>
            <div>
              <span className="inline md:invisible"></span>
<<<<<<< HEAD
              <a className="md:mx-4 mr-2 border-2 transition duration-500 ease-in-out border-transparent transform hover:border-b-black">
                HackerPack
              </a>
            </a>
=======
              <a className="md:mx-4 mr-2">HackerPack</a>
            </div>
>>>>>>> 430a9d0e
          </Link>
          <Link href="/dashboard/submit" passHref>
            <div>
              <span className="inline md:invisible"></span>
<<<<<<< HEAD
              <a className="md:mx-4 mr-2 border-2 transition duration-500 ease-in-out border-transparent transform hover:border-b-black">
                Submit a Project
              </a>
            </a>
=======
              <a className="md:mx-4 mr-2">Submit a Project</a>
            </div>
>>>>>>> 430a9d0e
          </Link>
        </div>
      </header>
    </>
  );
}<|MERGE_RESOLUTION|>--- conflicted
+++ resolved
@@ -1,65 +1,94 @@
 import Link from 'next/link';
 import React from 'react';
 
+interface DashboardHeaderProps {
+  active: string;
+}
 /**
  * A dashboard header.
  */
-export default function DashboardHeader() {
+export default function DashboardHeader({ active }: DashboardHeaderProps) {
   return (
+    // <>
+    //   <header className="top-0 sticky flex flex-row justify-between py-2 pr-2 md:py-4 md:pr-4 items-center bg-white shadow-md rounded-sm">
+    //     <div className="flex justify-center flex-wrap md:text-xl text:xs font-header md:text-left">
+    //       <Link href="/dashboard/" passHref>
+    //         <div>
+    //           <span className="inline md:invisible"></span>
+    //           <a className="md:mr-4 mr-2">Hack Center</a>
+    //         </div>
+    //       </Link>
+    //       <Link href="/dashboard/scan-in" passHref>
+    //         <div>
+    //           <span className="inline md:invisible"></span>
+    //           <a className="md:mx-4 mr-2">Scan-In</a>
+    //         </div>
+    //       </Link>
+    //       <Link href="/dashboard/hackerpack" passHref>
+    //         <div>
+    //           <span className="inline md:invisible"></span>
+    //           <a className="md:mx-4 mr-2">HackerPack</a>
+    //         </div>
+    //       </Link>
+    //       <Link href="/dashboard/submit" passHref>
+    //         <div>
+    //           <span className="inline md:invisible"></span>
+    //           <a className="md:mx-4 mr-2">Submit a Project</a>
+    //         </div>
+    //       </Link>
+    //     </div>
+    //   </header>
+    // </>
     <>
-      <header className="top-0 sticky flex flex-row justify-between py-2 pr-2 md:py-4 md:pr-4 items-center bg-white shadow-md rounded-sm">
-        <div className="flex justify-center flex-wrap md:text-xl text:xs font-header md:text-left">
-          <Link href="/dashboard/" passHref>
-            <div>
+      <header className="top-0 sticky flex flex-row justify-between p-2 md:p-4 items-center">
+        <div className="mx-auto md:flex justify-center text-xl font-header md:text-left gap-x-8">
+          <Link href="/dashboard/">
+            <a>
               <span className="inline md:invisible"></span>
-<<<<<<< HEAD
-              <a className="md:mr-4 mr-2 border-2 transition duration-500 ease-in-out border-transparent transform hover:border-b-black">
+              <a
+                className={`link font-bold ${
+                  active === '/dashboard/' && 'border-b-2 border-black p-2'
+                }`}
+              >
                 Hack Center
               </a>
             </a>
-=======
-              <a className="md:mr-4 mr-2">Hack Center</a>
-            </div>
->>>>>>> 430a9d0e
           </Link>
-          <Link href="/dashboard/scan-in" passHref>
-            <div>
+          <Link href="/dashboard/scan-in">
+            <a>
               <span className="inline md:invisible"></span>
-<<<<<<< HEAD
-              <a className="md:mx-4 mr-2 border-2 transition duration-500 ease-in-out border-transparent transform hover:border-b-black">
+              <a
+                className={`link font-bold ${
+                  active === '/dashboard/scan-in' && 'border-b-2 border-black p-2'
+                }`}
+              >
                 Scan-In
               </a>
             </a>
-=======
-              <a className="md:mx-4 mr-2">Scan-In</a>
-            </div>
->>>>>>> 430a9d0e
           </Link>
-          <Link href="/dashboard/hackerpack" passHref>
-            <div>
+          <Link href="/dashboard/hackerpack">
+            <a>
               <span className="inline md:invisible"></span>
-<<<<<<< HEAD
-              <a className="md:mx-4 mr-2 border-2 transition duration-500 ease-in-out border-transparent transform hover:border-b-black">
+              <a
+                className={`link font-bold ${
+                  active === '/dashboard/hackerpack' && 'border-b-2 border-black p-2'
+                }`}
+              >
                 HackerPack
               </a>
             </a>
-=======
-              <a className="md:mx-4 mr-2">HackerPack</a>
-            </div>
->>>>>>> 430a9d0e
           </Link>
-          <Link href="/dashboard/submit" passHref>
-            <div>
+          <Link href="/dashboard/submit">
+            <a>
               <span className="inline md:invisible"></span>
-<<<<<<< HEAD
-              <a className="md:mx-4 mr-2 border-2 transition duration-500 ease-in-out border-transparent transform hover:border-b-black">
+              <a
+                className={`link font-bold ${
+                  active === '/dashboard/submit' && 'border-b-2 border-black p-2'
+                }`}
+              >
                 Submit a Project
               </a>
             </a>
-=======
-              <a className="md:mx-4 mr-2">Submit a Project</a>
-            </div>
->>>>>>> 430a9d0e
           </Link>
         </div>
       </header>
