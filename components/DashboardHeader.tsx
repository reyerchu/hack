import Link from 'next/link';
import React from 'react';
import { getItemCount } from '../pages/dashboard/index';

interface DashboardHeaderProps {
  active: string;
}
/**
 * A dashboard header.
 */
export default function DashboardHeader({ active }: DashboardHeaderProps) {
  return (
    <>
      <header className="top-0 sticky flex flex-row justify-between py-2 md:p-4 items-center">
<<<<<<< HEAD
        <div className="mx-auto md:flex justify-center lg:text-xl sm:text-md text-xs font-header md:text-left text-center grid sm:grid-cols-4 grid-cols-2 gap-y-4">
=======
        <div className="mx-auto md:flex justify-center lg:text-xl sm:text-md text-sm font-header md:text-left text-center grid lg:grid-cols-4 sm:grid-cols-2 grid-cols-1  gap-y-4">
>>>>>>> 89783297
          <Link href="/dashboard/">
            <a>
              <span className="inline md:invisible"></span>
              <a
                className={`link font-bold ${
                  active === '/dashboard/' && 'border-b-2 border-black p-2'
                }`}
<<<<<<< HEAD
                onClick={getItemCount}
=======
>>>>>>> 89783297
              >
                Hack Center
              </a>
            </a>
          </Link>
          <Link href="/dashboard/scan-in">
            <a>
              <span className="inline md:invisible"></span>
              <a
                className={`link font-bold ${
                  active === '/dashboard/scan-in' && 'border-b-2 border-black p-2'
                }`}
              >
                Scan-In
              </a>
            </a>
          </Link>
          <Link href="/dashboard/hackerpack">
            <a>
              <span className="inline md:invisible"></span>
              <a
                className={`link font-bold ${
                  active === '/dashboard/hackerpack' && 'border-b-2 border-black p-2'
                }`}
              >
                HackerPack
              </a>
            </a>
          </Link>
          <Link href="/dashboard/submit">
            <a>
              <span className="inline md:invisible"></span>
              <a
                className={`link font-bold ${
                  active === '/dashboard/submit' && 'border-b-2 border-black p-2'
                }`}
              >
                Submit a Project
              </a>
            </a>
          </Link>
        </div>
      </header>
    </>
  );
}<|MERGE_RESOLUTION|>--- conflicted
+++ resolved
@@ -1,6 +1,5 @@
 import Link from 'next/link';
 import React from 'react';
-import { getItemCount } from '../pages/dashboard/index';
 
 interface DashboardHeaderProps {
   active: string;
@@ -12,11 +11,7 @@
   return (
     <>
       <header className="top-0 sticky flex flex-row justify-between py-2 md:p-4 items-center">
-<<<<<<< HEAD
-        <div className="mx-auto md:flex justify-center lg:text-xl sm:text-md text-xs font-header md:text-left text-center grid sm:grid-cols-4 grid-cols-2 gap-y-4">
-=======
         <div className="mx-auto md:flex justify-center lg:text-xl sm:text-md text-sm font-header md:text-left text-center grid lg:grid-cols-4 sm:grid-cols-2 grid-cols-1  gap-y-4">
->>>>>>> 89783297
           <Link href="/dashboard/">
             <a>
               <span className="inline md:invisible"></span>
@@ -24,10 +19,6 @@
                 className={`link font-bold ${
                   active === '/dashboard/' && 'border-b-2 border-black p-2'
                 }`}
-<<<<<<< HEAD
-                onClick={getItemCount}
-=======
->>>>>>> 89783297
               >
                 Hack Center
               </a>
