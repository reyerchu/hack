import schools from './public/schools.json';
import majors from './public/majors.json';
import countries from './public/countries.json';

export const hackPortalConfig: HackPortalConfig = {
  //registration fields are separated by question topics (general, school, hackathon experience, etc. )
  //each question topic is separated by question types(textInput, numberInput, dropdown, etc. )
  //  which hold all the questions of that type
  //add extra questions types(even ones already used) to question topics and add more questions under each question type
  //questions are displayed on page in order
  groupNames: ['Champagne', 'Polo', 'Estate', 'Pearl'],
  registrationFields: {
    //Question Topic
    generalQuestions: [
      {
        textInputQuestions: [
          {
            //don't remove; for user account info
            question: 'First Name',
            id: 'firstName',
            name: 'firstName',
            required: true,
            initialValue: '',
          },
          {
            //don't remove; for user account info
            question: 'Last Name',
            id: 'lastName',
            name: 'lastName',
            required: true,
            initialValue: '',
          },
          {
            //don't remove; for user account info
            question: 'Email',
            id: 'email',
            name: 'preferredEmail',
            required: true,
            initialValue: '',
          },
        ],
      },
      {
        numberInputQuestions: [
          {
            //Age question
            question: 'Age',
            required: true,
            id: 'age',
            name: 'age',
            min: '1',
            max: '100',
            pattern: '[0-9]+',
            initialValue: null,
          },
        ],
      },
      {
        dropdownQuestions: [
          {
            //Gender question
            question: 'Gender',
            required: true,
            id: 'gender',
            name: 'gender',
            initialValue: '',
            options: [
              {
                title: 'Female',
                value: 'Female',
              },
              {
                title: 'Male',
                value: 'Male',
              },
              {
                title: 'Non-binary',
                value: 'Non-binary',
              },

              {
                title: 'Prefer to self-describe',
                value: 'Prefer to self-describe',
              },
              {
                title: 'Prefer not to say',
                value: 'notSay',
              },
            ],
          },
        ],
      },
      {
        textInputQuestions: [
          {
            question: 'Self-Describe',
            id: 'selfdescribe',
            name: 'selfdescribe',
            required: false,
            initialValue: '',
          },
        ],
      },
      {
        dropdownQuestions: [
          {
            //Race question
            question: 'Race',
            required: true,
            id: 'race',
            name: 'race',
            initialValue: '',
            options: [
              {
                title: 'Native American',
                value: 'Native American',
              },
              {
                title: 'Asian/Pacific Islander',
                value: 'Asian',
              },
              {
                title: 'Black or African American',
                value: 'Black',
              },
              {
                title: 'Hispanic',
                value: 'Hispanic',
              },
              {
                title: 'White/Caucasian',
                value: 'White',
              },
              {
                title: 'Multiple/Other',
                value: 'Other',
              },
              {
                title: 'Prefer not to answer',
                value: 'notSay',
              },
            ],
          },
          {
            //Ethnicity question
            question: 'Ethnicity',
            required: true,
            id: 'ethnicity',
            name: 'ethnicity',
            initialValue: '',
            options: [
              {
                title: 'Hispanic or Latino',
                value: 'hispanic',
              },
              {
                title: 'Not Hispanic or Latino',
                value: 'notHispanic',
              },
            ],
          },
        ],
      },
      {
        dropdownQuestions: [
          {
            //Country question
            question: 'Country of Residence',
            id: 'country',
            name: 'country',
            required: true,
            initialValue: '',
            options: countries.map(({ country }) => ({ title: country, value: country })),
          },
        ],
      },
    ],
    //Question Topic
    schoolQuestions: [
      {
        dropdownQuestions: [
          {
            //University question
            question:
              'This event is for students worldwide. Which university/school do you attend?',
            id: 'university',
            name: 'university',
            required: true,
            initialValue: '',
            options: schools.map(({ university }) => ({ title: university, value: university })),
          },
          {
            //Major question
            question: 'ALL majors are welcome at this event! What is your major?',
            id: 'major',
            name: 'major',
            required: true,
            initialValue: '',
            options: majors.map(({ major }) => ({ title: major, value: major })),
          },
        ],
      },
      {
        dropdownQuestions: [
          {
            //Grade question
            question: 'Current level of study',
            required: true,
            id: 'studyLevel',
            name: 'studyLevel',
            initialValue: '',
            options: [
              {
                title: 'Freshman',
                value: 'freshman',
              },
              {
                title: 'Sophomore',
                value: 'sophomore',
              },
              {
                title: 'Junior',
                value: 'junior',
              },
              {
                title: 'Senior',
                value: 'senior',
              },
              {
                title: 'Graduate Student',
                value: 'grad',
              },
            ],
          },
        ],
      },
    ],
    //Question Topic
    hackathonExperienceQuestions: [
      {
        numberInputQuestions: [
          {
            //Hackathons attended question
            question: 'How many hackathons have you attended before?',
            required: true,
            id: 'hackathonExperience',
            name: 'hackathonExperience',
            min: '0',
            max: '100',
            pattern: '[0-9]+',
            initialValue: null,
          },
        ],
      },
      {
        dropdownQuestions: [
          {
            //Experience question
            question: 'Relative software-building experience:',
            required: true,
            id: 'softwareExperience',
            name: 'softwareExperience',
            initialValue: '',
            options: [
              {
                title: 'Beginner',
                value: 'Beginner',
              },
              {
                title: 'Intermediate',
                value: 'Intermediate',
              },
              {
                title: 'Advanced',
                value: 'Advanced',
              },
              {
                title: 'Expert',
                value: 'Expert',
              },
            ],
          },
          {
            //Heard from question
            question: 'Where did you hear about HackUTD X?',
            required: true,
            id: 'heardFrom',
            name: 'heardFrom',
            initialValue: '',
            options: [
              {
                title: 'Instagram',
                value: 'Instagram',
              },
              {
                title: 'Twitter',
                value: 'Twitter',
              },
              {
                title: 'Event Site',
                value: 'Event Site',
              },
              {
                title: 'Friend',
                value: 'Friend',
              },
              {
                title: 'Other',
                value: 'Other',
              },
            ],
          },
        ],
      },
    ],
    //Question Topic
    eventInfoQuestions: [
      {
        dropdownQuestions: [
          {
            //Shirt size question
            question: 'Shirt Size',
            required: true,
            id: 'size',
            name: 'size',
            initialValue: '',
            options: [
              {
                title: 'S',
                value: 's',
              },
              {
                title: 'M',
                value: 'm',
              },
              {
                title: 'L',
                value: 'l',
              },
              {
                title: 'XL',
                value: 'xl',
              },
            ],
          },
        ],
      },
      {
        checkboxQuestions: [
          {
            //Allergies question
            question: 'Allergies / Dietary Restrictions:',
            required: false,
            id: 'dietary',
            name: 'dietary',
            initialValue: [],
            options: [
              {
                title: 'Vegan',
                value: 'Vegan',
              },
              {
                title: 'Vegetarian',
                value: 'Vegetarian',
              },
              {
                title: 'Nuts',
                value: 'Nuts',
              },
              {
                title: 'Fish',
                value: 'Fish',
              },
              {
                title: 'Wheat',
                value: 'Wheat',
              },
              {
                title: 'Dairy',
                value: 'Dairy',
              },
              {
                title: 'Eggs',
                value: 'Eggs',
              },
            ],
          },
        ],
      },
      {
        textAreaQuestions: [
          {
            //Accomodations question
            question: 'Anything else we can do to better accommodate you at our hackathon?',
            id: 'accomodations',
            name: 'accomodations',
            required: false,
            initialValue: '',
            placeholder: 'List any accessibility concerns here',
          },
        ],
      },
    ],
    //Question Topic
    sponsorInfoQuestions: [
      {
        textInputQuestions: [
          {
            //Github question
            question: 'Github:',
            id: 'github',
            name: 'github',
            required: false,
            initialValue: '',
          },
          {
            //LinkedIn question
            question: 'LinkedIn:',
            id: 'linkedin',
            name: 'linkedin',
            required: false,
            initialValue: '',
          },
          {
            //Website question
            question: 'Personal Website:',
            id: 'website',
            name: 'website',
            required: false,
            initialValue: '',
          },
        ],
      },
    ],
    // Question Topic
    oneLastThing: [
      {
        textAreaQuestions: [
          {
            //Songs question
            question: 'Link to your favorite song(s):',
            id: 'song',
            name: 'song',
            required: false,
            initialValue: '',
            placeholder: 'List song links here',
          },
        ],
      },
      {
        checkboxQuestions: [
          {
            question: 'MLH Code of Conduct',
            required: true,
            id: 'CoC',
            name: 'CoC',
            initialValue: [],
            options: [
              {
                title: 'Agree',
                value: 'Agree',
              },
            ],
          },
          {
            question:
              'I further agree to the terms of both the MLH Contest Terms and Conditions and the MLH Privacy Policy',
            required: true,
            id: 'policy',
            name: 'policy',
            initialValue: [],
            options: [
              {
                title: 'Agree',
                value: 'Agree',
              },
            ],
          },
          {
            question:
              'I authorize you to share my application/registration information with Major League Hacking for event administration, ranking, and MLH administration in-line with the MLH Privacy Policy',
            required: false,
            id: 'shareApp',
            name: 'shareApp',
            initialValue: [],
            options: [
              {
                title: 'Authorize',
                value: 'Authorize',
              },
            ],
          },
          {
            question:
              'I authorize MLH to send me an email where I can further opt into the MLH Hacker, Events, or Organizer Newsletters and other communications from MLH',
            required: false,
            id: 'emailMLH',
            name: 'emailMLH',
            initialValue: [],
            options: [
              {
                title: 'Authorize',
                value: 'Authorize',
              },
            ],
          },
        ],
      },
    ],
  },
};

//add any question data that your org would like to see on the admin stats page
export type statRecordTypes = {
  //name: Record<string || number, number>
  age: Record<number, number>;
  dietary: Record<string, number>;
  ethnicity: Record<string, number>;
  race: Record<string, number>;
  size: Record<string, number>;
  softwareExperience: Record<string, number>;
  studyLevel: Record<string, number>;
  university: Record<string, number>;
  major: Record<string, number>;
  gender: Record<string, number>;
  hackathonExperience: Record<number, number>;
  heardFrom: Record<string, number>;
  timestamp: Record<string, number>;
  group: Record<string, number>;
};

//add the title for each field that will be displayed as chart titles in admin stats page
export const fieldNames = {
  //name: title
  age: 'Age',
  ethnicity: 'Ethnicity',
  race: 'Race',
  size: 'Shirt Size',
  softwareExperience: 'Software Experience',
  studyLevel: 'Study Level',
  university: 'University',
  major: 'major',
  gender: 'Gender',
  hackathonExperience: 'Number of Hackathon attended',
  heardFrom: 'Heard of Hackathon from',
  scans: 'Scans', //not part of registration questions, used for scanner
  dietary: 'Dietary',
  timestamp: 'Registration Time',
<<<<<<< HEAD
  color: 'Team Color Distribution',
=======
  group: 'Group Distribution',
>>>>>>> 75b896b7
};

//name fields that are checkbox questions belong here
export const arrayField = ['scans', 'companies', 'dietary'];
//any other fields belong here
export const singleField = [
  'age',
  'ethnicity',
  'race',
  'size',
  'softwareExperience',
  'studyLevel',
  'university',
  'major',
  'gender',
  'hackathonExperience',
  'heardFrom',
];

//not to be edited ⬇︎ (unless there needs to be more question topics)
export interface HackPortalConfig {
  registrationFields: {
    generalQuestions: QuestionTypes[];
    schoolQuestions: QuestionTypes[];
    hackathonExperienceQuestions: QuestionTypes[];
    eventInfoQuestions: QuestionTypes[];
    sponsorInfoQuestions: QuestionTypes[];
    oneLastThing: QuestionTypes[];
  };
  groupNames: string[];
}

interface QuestionTypes {
  checkboxQuestions?: CheckboxQuestion[];
  dropdownQuestions?: DropdownQuestion[];
  textInputQuestions?: RegistrationQuestion[];
  numberInputQuestions?: NumberInputQuestion[];
  textAreaQuestions?: textAreaQuestion[];
}

interface RegistrationQuestion {
  question: string;
  id: string;
  name: string;
  required: boolean;
  initialValue: any; //value that will be first presented on the form
}

interface CheckboxQuestion extends RegistrationQuestion {
  options: Array<{
    title: string;
    value: string;
  }>;
}

interface DropdownQuestion extends RegistrationQuestion {
  options: Array<{
    title: string;
    value: string;
  }>;
}

interface NumberInputQuestion extends RegistrationQuestion {
  min: string;
  max: string;
  pattern: string;
}

interface textAreaQuestion extends RegistrationQuestion {
  placeholder: string;
}

//extracting initial values
var InitialValues: any = {};
const getInitialValues = () => {
  for (let obj of hackPortalConfig.registrationFields.generalQuestions) {
    setInitialValues(obj);
  }
  for (let obj of hackPortalConfig.registrationFields.schoolQuestions) {
    setInitialValues(obj);
  }
  for (let obj of hackPortalConfig.registrationFields.hackathonExperienceQuestions) {
    setInitialValues(obj);
  }
  for (let obj of hackPortalConfig.registrationFields.eventInfoQuestions) {
    setInitialValues(obj);
  }
  for (let obj of hackPortalConfig.registrationFields.sponsorInfoQuestions) {
    setInitialValues(obj);
  }
  for (let obj of hackPortalConfig.registrationFields.oneLastThing) {
    setInitialValues(obj);
  }
  return InitialValues;
};
const setInitialValues = (obj) => {
  if (obj.textInputQuestions)
    for (let inputObj of obj.textInputQuestions) {
      InitialValues[inputObj.name] = inputObj.initialValue;
    }
  if (obj.numberInputQuestions)
    for (let inputObj of obj.numberInputQuestions) {
      InitialValues[inputObj.name] = inputObj.initialValue;
    }
  if (obj.dropdownQuestions)
    for (let inputObj of obj.dropdownQuestions) {
      InitialValues[inputObj.name] = inputObj.initialValue;
    }
  if (obj.textAreaQuestions)
    for (let inputObj of obj.textAreaQuestions) {
      InitialValues[inputObj.name] = inputObj.initialValue;
    }
  if (obj.checkboxQuestions)
    for (let inputObj of obj.checkboxQuestions) {
      InitialValues[inputObj.name] = inputObj.initialValue;
    }
};

export const formInitialValues = getInitialValues();

//extracting statRecords for general stats
const getStatRecords = () => {
  let records: any = {};
  for (const field in fieldNames) {
    records[field] = {};
  }
  return records;
};
export const statRecords: statRecordTypes = getStatRecords();<|MERGE_RESOLUTION|>--- conflicted
+++ resolved
@@ -95,7 +95,7 @@
           {
             question: 'Self-Describe',
             id: 'selfdescribe',
-            name: 'selfdescribe',
+            name: 'genderSelfDescribe',
             required: false,
             initialValue: '',
           },
@@ -211,24 +211,40 @@
             initialValue: '',
             options: [
               {
-                title: 'Freshman',
-                value: 'freshman',
-              },
-              {
-                title: 'Sophomore',
-                value: 'sophomore',
-              },
-              {
-                title: 'Junior',
-                value: 'junior',
-              },
-              {
-                title: 'Senior',
-                value: 'senior',
-              },
-              {
-                title: 'Graduate Student',
-                value: 'grad',
+                title: 'Undergraduate University(2 year)',
+                value: 'Undergraduate(2 year)',
+              },
+              {
+                title: 'Undergraduate University(3+ year)',
+                value: 'Undergraduate(3+ year)',
+              },
+              {
+                title: 'Graduate University (Masters, Professional, Doctoral, etc)',
+                value: 'Graduate',
+              },
+              {
+                title: 'Code School / Bootcamp',
+                value: 'Code School / Bootcamp',
+              },
+              {
+                title: 'Other Vocational / Trade Program or Apprenticeship',
+                value: 'Vocational/Trade',
+              },
+              {
+                title: 'Post Doctorate',
+                value: 'Post Doctorate',
+              },
+              {
+                title: 'Other',
+                value: 'Other',
+              },
+              {
+                title: "I'm not currently a student",
+                value: 'NotaStudent',
+              },
+              {
+                title: 'Prefer not to answer',
+                value: 'NoAnswer',
               },
             ],
           },
@@ -401,6 +417,37 @@
         ],
       },
     ],
+    shortAnswerQuestions: [
+      {
+        textAreaQuestions: [
+          {
+            question: 'Why do you want to attend hackutd?',
+            id: 'motivation',
+            name: 'motivation',
+            required: true,
+            initialValue: '',
+            placeholder: '',
+          },
+          {
+            question:
+              "Tell us about a project you've made in the past or a potential idea you have for a future project",
+            id: 'projectExample',
+            name: 'projectExample',
+            required: true,
+            initialValue: '',
+            placeholder: '',
+          },
+          {
+            question: 'What are you looking forward to at HackUTD X?',
+            id: 'excitedFor',
+            name: 'excitedFor',
+            required: true,
+            initialValue: '',
+            placeholder: '',
+          },
+        ],
+      },
+    ],
     //Question Topic
     sponsorInfoQuestions: [
       {
@@ -464,22 +511,8 @@
           },
           {
             question:
-              'I further agree to the terms of both the MLH Contest Terms and Conditions and the MLH Privacy Policy',
-            required: true,
-            id: 'policy',
-            name: 'policy',
-            initialValue: [],
-            options: [
-              {
-                title: 'Agree',
-                value: 'Agree',
-              },
-            ],
-          },
-          {
-            question:
-              'I authorize you to share my application/registration information with Major League Hacking for event administration, ranking, and MLH administration in-line with the MLH Privacy Policy',
-            required: false,
+              'I authorize you to share my application/registration information with Major League Hacking for event administration, ranking, and MLH administration in-line with the MLH Privacy Policy (https://mlh.io/privacy). I further agree to the terms of both the MLH Contest Terms and Conditions (https://github.com/MLH/mlh-policies/blob/main/contest-terms.md) and the MLH Privacy Policy (https://mlh.io/privacy)',
+            required: true,
             id: 'shareApp',
             name: 'shareApp',
             initialValue: [],
@@ -546,11 +579,7 @@
   scans: 'Scans', //not part of registration questions, used for scanner
   dietary: 'Dietary',
   timestamp: 'Registration Time',
-<<<<<<< HEAD
-  color: 'Team Color Distribution',
-=======
   group: 'Group Distribution',
->>>>>>> 75b896b7
 };
 
 //name fields that are checkbox questions belong here
@@ -577,6 +606,7 @@
     schoolQuestions: QuestionTypes[];
     hackathonExperienceQuestions: QuestionTypes[];
     eventInfoQuestions: QuestionTypes[];
+    shortAnswerQuestions: QuestionTypes[];
     sponsorInfoQuestions: QuestionTypes[];
     oneLastThing: QuestionTypes[];
   };
