--- conflicted
+++ resolved
@@ -14,14 +14,10 @@
         complementaryLight: '#999999',
       },
       fontFamily: {
-<<<<<<< HEAD
-        sans: ['Roboto', 'sans-serif'],
         dmSans: ['DM Sans', 'sans-serif'],
         fredokaOne: ['Fredoka One', 'sans-serif'],
         nunito: ['Nunito', 'sans-serif'],
-=======
         sans: ['Fredoka', 'Roboto', 'sans-serif'],
->>>>>>> b9d8f591
       },
       width: {
         '1/8': '12.5%',
