import React from 'react';
import { GetStaticProps } from 'next';
import { NotionAPI } from 'notion-client';
<<<<<<< HEAD
import hackerpackSettings from './Components/hackerpack-settings.json';
import HackerpackDisplay from './Components/HackerpackDisplay';
=======
import { NotionRenderer } from 'react-notion-x';
import GithubSlugger from 'github-slugger';
import DocLink from '../../components/hackerpackComponents/DocLinks';
import HackerpackSidebar from '../../components/hackerpackComponents/HackerpackSidebar';
import MobileDropdownMenu from '../../components/hackerpackComponents/MobileDropdownMenu';
import hackerpackSettings from '../../components/hackerpackComponents/hackerpack-settings.json';
import sidebarContent from '../../components/hackerpackComponents/sidebar-content.json';
import indexMarkdown from '../../components/hackerpackComponents/markdown/index.md';

// Tailwind rendering for markdown
const markdownRendering = {
  h1: ({ node, ...props }) => (
    <h1
      className="font-bold text-2xl md:text-4xl lg-text-6xl mt-10 before:content-[''] before:block before:h-16 before:-mt-16"
      {...props}
    />
  ),
  h2: ({ node, ...props }) => (
    <h2
      className="font-bold text-lg md:text-xl lg:text-3xl mb-4 mt-7 before:content-[''] before:block before:h-16 before:-mt-16"
      {...props}
    />
  ),
  p: ({ node, ...props }) => <p className="my-3" {...props} />,
  ul: ({ node, ...props }) => <ul className="list-disc list-inside my-3" {...props} />,
  a: ({ node, ...props }) => <a className="underline hover:text-indigo-500" {...props} />,
  table: ({ node, ...props }) => (
    <table className="border-collapse table-auto w-full text-xs md:text-md lg:text-lg" {...props} />
  ),
  th: ({ node, ...props }) => (
    <th
      className="text-left text-sm md:text-lg lg:text-xl text-indigo-600 border-black border py-1 px-2"
      {...props}
    />
  ),
  td: ({ node, ...props }) => <td className="border-black border py-1 px-2" {...props} />,
};

/**
 * NOTE: The current HackerPack contains dummy data (obviously) and
 * needs to be updated to match your hackathon.
 *
 * Check hackerpack-settings.json for the configuration.
 * The main section of this page can either be a Notion page embed,
 * generated from a markdown file, or hardcoded as HTML (see below).
 */
>>>>>>> 1b6e23a7

/**
 * The hackerpack page.
 *
 * HackerPack: /
 */
export default function HackerPack(props: { content: any }) {
  // Find the root block because Notion IDs have hyphens
  const rootId =
    hackerpackSettings.mainContent === 'notion'
      ? Object.keys(props.content.block).find(
          (k) => k.replaceAll(/-/g, '') === hackerpackSettings.notionPageId,
        )
      : null;

  return <HackerpackDisplay content={props.content} notionRootId={rootId} />;
}

export const getStaticProps: GetStaticProps = async () => {
  // Load Notion page data from Notion API if using notion
  if (hackerpackSettings.mainContent === 'notion') {
    const notion = new NotionAPI();
    const page = await notion.getPage(hackerpackSettings.notionPageId);
    return { props: { content: page } };
  }
  return { props: { content: null } };
};<|MERGE_RESOLUTION|>--- conflicted
+++ resolved
@@ -1,57 +1,8 @@
 import React from 'react';
 import { GetStaticProps } from 'next';
 import { NotionAPI } from 'notion-client';
-<<<<<<< HEAD
-import hackerpackSettings from './Components/hackerpack-settings.json';
-import HackerpackDisplay from './Components/HackerpackDisplay';
-=======
-import { NotionRenderer } from 'react-notion-x';
-import GithubSlugger from 'github-slugger';
-import DocLink from '../../components/hackerpackComponents/DocLinks';
-import HackerpackSidebar from '../../components/hackerpackComponents/HackerpackSidebar';
-import MobileDropdownMenu from '../../components/hackerpackComponents/MobileDropdownMenu';
 import hackerpackSettings from '../../components/hackerpackComponents/hackerpack-settings.json';
-import sidebarContent from '../../components/hackerpackComponents/sidebar-content.json';
-import indexMarkdown from '../../components/hackerpackComponents/markdown/index.md';
-
-// Tailwind rendering for markdown
-const markdownRendering = {
-  h1: ({ node, ...props }) => (
-    <h1
-      className="font-bold text-2xl md:text-4xl lg-text-6xl mt-10 before:content-[''] before:block before:h-16 before:-mt-16"
-      {...props}
-    />
-  ),
-  h2: ({ node, ...props }) => (
-    <h2
-      className="font-bold text-lg md:text-xl lg:text-3xl mb-4 mt-7 before:content-[''] before:block before:h-16 before:-mt-16"
-      {...props}
-    />
-  ),
-  p: ({ node, ...props }) => <p className="my-3" {...props} />,
-  ul: ({ node, ...props }) => <ul className="list-disc list-inside my-3" {...props} />,
-  a: ({ node, ...props }) => <a className="underline hover:text-indigo-500" {...props} />,
-  table: ({ node, ...props }) => (
-    <table className="border-collapse table-auto w-full text-xs md:text-md lg:text-lg" {...props} />
-  ),
-  th: ({ node, ...props }) => (
-    <th
-      className="text-left text-sm md:text-lg lg:text-xl text-indigo-600 border-black border py-1 px-2"
-      {...props}
-    />
-  ),
-  td: ({ node, ...props }) => <td className="border-black border py-1 px-2" {...props} />,
-};
-
-/**
- * NOTE: The current HackerPack contains dummy data (obviously) and
- * needs to be updated to match your hackathon.
- *
- * Check hackerpack-settings.json for the configuration.
- * The main section of this page can either be a Notion page embed,
- * generated from a markdown file, or hardcoded as HTML (see below).
- */
->>>>>>> 1b6e23a7
+import HackerpackDisplay from '../../components/hackerpackComponents/HackerpackDisplay';
 
 /**
  * The hackerpack page.
