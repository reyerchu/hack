--- conflicted
+++ resolved
@@ -395,11 +395,6 @@
                         <p className="text-sm mb-4" style={{ color: '#6b7280' }}>
                           {challenge.description}
                         </p>
-<<<<<<< HEAD
-                        {challenge.prizes && challenge.prizes.length > 0 && (
-                          <div className="text-sm" style={{ color: '#059669' }}>
-                            💰 獎金: {challenge.prizes.join(', ')}
-=======
                         {challenge.prizes && (
                           <div className="text-sm" style={{ color: '#059669' }}>
                             💰 獎金: {typeof challenge.prizes === 'string' 
@@ -411,7 +406,6 @@
                                     ).join('，')
                                   : challenge.prizes.join(', '))
                                 : ''}
->>>>>>> 1f70871a
                           </div>
                         )}
                         {/* 添加调试信息 */}
