import Head from 'next/head';
import React, { useEffect, useState } from 'react';
import DashboardHeader from '../../components/DashboardHeader';
import { useUser } from '../../lib/profile/user-data';
import { useAuthContext } from '../../lib/user/AuthContext';
import AnnouncementCard from './Components/AnnouncementCards';
import Sidebar from './Components/Sidebar';
import firebase from 'firebase';
import 'firebase/messaging';
import { GetServerSideProps } from 'next';
import { RequestHelper } from '../../lib/request-helper';
import { useFCMContext } from '../../lib/service-worker/FCMContext';
import SpotlightCard from './Components/SpotlightCard';
import ChallengeCard from './Components/ChallengeCard';

import { Navigation, Pagination, A11y } from 'swiper';
import { Swiper, SwiperSlide } from 'swiper/react';
import 'swiper/css';
import 'swiper/css/navigation';
import 'swiper/css/pagination';
import 'swiper/css/scrollbar';

/**
 * The dashboard / hack center.
 *
 *
 * Landing: /dashboard
 *
 */

export default function Dashboard(props: {
  announcements: Announcement[];
  scheduleEvents: ScheduleEvent[];
  challenges: Challenge[];
}) {
  const { isSignedIn } = useAuthContext();
  const user = useUser();
  const role = user.permissions?.length > 0 ? user.permissions[0] : '';
  const [announcements, setAnnouncements] = useState<Announcement[]>([]);
  const [dateTime, setdateTime] = useState(new Date());
  const [eventCount, setEventCount] = useState(0);
  const [challenges, setChallenges] = useState<Challenge[]>([]);

  useEffect(() => {
    setAnnouncements(props.announcements);
    // ordering challenges as speficied in firebase
    setChallenges(props.challenges.sort((a, b) => (a.rank > b.rank ? 1 : -1)));
    if (firebase.messaging.isSupported()) {
      firebase.messaging().onMessage((payload) => {
        setAnnouncements((prev) => [
          JSON.parse(payload.data.notification) as Announcement,
          ...prev,
        ]);
      });
    }

    setdateTime(new Date());
    setEventCount(
      props.scheduleEvents.reduce(
        (total, event, idx) =>
          validTimeDate(event.startTimestamp, event.endTimestamp) ? total + 1 : total,
        0,
      ),
    );
  }, []);

  // Check if spotlight time/date interval encompasses current time/date
  const validTimeDate = (startDate, endDate) => {
    const currDate = firebase.firestore.Timestamp.now();
    if (currDate.seconds > startDate._seconds && currDate.seconds < endDate._seconds) {
      return true;
    } else {
      return false;
    }
  };

  var eventCountString;
  if (eventCount === 1) {
    eventCountString = 'There is 1 event is happening right now!';
  } else {
    eventCountString = `There are ${eventCount} events are happening right now!`;
  }

  return (
    <>
      <div className="flex flex-wrap flex-grow">
        <Head>
          <title>HackPortal - Dashboard</title> {/* !change */}
          <meta name="description" content="HackPortal's Dashboard" />
        </Head>

        <Sidebar />

        <section
          id="mainContent"
          className="lg:w-7/8 md:w-6/7 w-full px-6 py-3 bg-blue-850 text-white"
        >
          <DashboardHeader />
          {/* Spotlight & Announcements */}
          <div className="flex flex-wrap my-16">
            {/* Spotlight Events */}
            {/* Hides spotlight if no events are going on */}
            {eventCount > 0 && (
              <div className="lg:w-3/5 w-full h-96">
                <h1 className="md:text-3xl text-xl font-black">Spotlight</h1>
                <div>{eventCountString}</div>
                <Swiper
                  modules={[Navigation, Pagination, A11y]}
                  spaceBetween={50}
                  slidesPerView={1}
                  navigation
                  loop={false}
                  pagination={{ clickable: true }}
                >
                  {props.scheduleEvents.map(
                    ({ title, speakers, startTimestamp, endTimestamp, location, page }, idx) =>
                      validTimeDate(startTimestamp, endTimestamp) && (
                        <SwiperSlide key={idx}>
                          <div className="h-[19rem] w-full">
                            {/* Customize Spotlight card design for carousel in  SpotlightCard component file*/}
                            <SpotlightCard
                              title={title}
                              speakers={speakers}
                              startDate={startTimestamp}
                              location={location}
                              endDate={endTimestamp}
                              page={page}
                            />
                          </div>
                        </SwiperSlide>
                      ),
                  )}
                </Swiper>
                <div />
              </div>
            )}
            {/* Announcements */}
<<<<<<< HEAD
            <div className="lg:w-2/5 w-full h-96">
              <h1 className="md:text-3xl text-xl font-black text-white">Announcements</h1>
=======
            <div className={`${eventCount > 0 ? 'lg:w-2/5' : 'lg:w-full'} w-full h-96`}>
              <h1 className="md:text-3xl text-xl font-black">Announcements</h1>
>>>>>>> c75e50fb
              <div id="announcement-items" className="overflow-y-scroll h-9/10">
                {announcements.map((announcement, idx) => {
                  const dateObj = new Date(announcement.timestamp!);
                  const hour = dateObj.getHours(),
                    minutes = dateObj.getMinutes();

                  const time = `${hour < 10 ? '0' : ''}${hour}:${
                    minutes < 10 ? '0' : ''
                  }${minutes}`;

                  return (
                    <AnnouncementCard key={idx} text={announcement.announcement} time={time} />
                  );
                })}
              </div>
            </div>
          </div>

          {/* Theme */}
          <div className="flex flex-col items-center my-8">
            <h1 className="md:text-3xl text-xl font-black text-white">Theme</h1>
            <p>The Future is NOW</p>
          </div>

          {/* Challenges */}
          <div className="flex flex-col items-center my-8">
            <h1 className="md:text-3xl text-xl font-black text-white">Challenges</h1>
            {/* Cards */}
            <div className="challengeGrid my-8">
              {challenges.map(({ title, description, prizes }, idx) => (
                <ChallengeCard key={idx} title={title} description={description} prizes={prizes} />
              ))}
            </div>
          </div>
        </section>
      </div>
    </>
  );
}

export const getServerSideProps: GetServerSideProps = async (context) => {
  const protocol = context.req.headers.referer?.split('://')[0] || 'http';
  const { data: announcementData } = await RequestHelper.get<Announcement[]>(
    `${protocol}://${context.req.headers.host}/api/announcements/`,
    {},
  );
  const { data: eventData } = await RequestHelper.get<ScheduleEvent[]>(
    `${protocol}://${context.req.headers.host}/api/schedule/`,
    {},
  );
  const { data: challengeData } = await RequestHelper.get<Challenge[]>(
    `${protocol}://${context.req.headers.host}/api/challenges/`,
    {},
  );

  return {
    props: {
      announcements: announcementData,
      scheduleEvents: eventData,
      challenges: challengeData,
    },
  };
};<|MERGE_RESOLUTION|>--- conflicted
+++ resolved
@@ -85,7 +85,7 @@
     <>
       <div className="flex flex-wrap flex-grow">
         <Head>
-          <title>HackPortal - Dashboard</title> {/* !change */}
+          <title>WEHack Portal Dashboard</title>
           <meta name="description" content="HackPortal's Dashboard" />
         </Head>
 
@@ -135,13 +135,8 @@
               </div>
             )}
             {/* Announcements */}
-<<<<<<< HEAD
             <div className="lg:w-2/5 w-full h-96">
               <h1 className="md:text-3xl text-xl font-black text-white">Announcements</h1>
-=======
-            <div className={`${eventCount > 0 ? 'lg:w-2/5' : 'lg:w-full'} w-full h-96`}>
-              <h1 className="md:text-3xl text-xl font-black">Announcements</h1>
->>>>>>> c75e50fb
               <div id="announcement-items" className="overflow-y-scroll h-9/10">
                 {announcements.map((announcement, idx) => {
                   const dateObj = new Date(announcement.timestamp!);
