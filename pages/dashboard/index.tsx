import Head from 'next/head';
import React, { useEffect, useState } from 'react';
import { useRouter } from 'next/router';
import DashboardHeader from '../../components/DashboardHeader';
import { useUser } from '../../lib/profile/user-data';
import { useAuthContext } from '../../lib/user/AuthContext';
import AnnouncementCard from './Components/AnnouncementCards';
import Sidebar from './Components/Sidebar';
import firebase from 'firebase';
import 'firebase/messaging';
import { GetServerSideProps } from 'next';
import { RequestHelper } from '../../lib/request-helper';
import { useFCMContext } from '../../lib/service-worker/FCMContext';
import SpotlightCard from './Components/SpotlightCard';
import ChallengeCard from './Components/ChallengeCard';

import { Navigation, Pagination, A11y } from 'swiper';
import { Swiper, SwiperSlide } from 'swiper/react';
import 'swiper/css';
import 'swiper/css/navigation';
import 'swiper/css/pagination';
import 'swiper/css/scrollbar';

/**
 * The dashboard / hack center.
 *
 *
 * Landing: /dashboard
 *
 */

export default function Dashboard(props: {
  announcements: Announcement[];
  scheduleEvents: ScheduleEvent[];
  challenges: Challenge[];
}) {
<<<<<<< HEAD
  const router = useRouter();
=======
>>>>>>> 2d06adf5
  const { isSignedIn, hasProfile } = useAuthContext();
  const user = useUser();
  const role = user.permissions?.length > 0 ? user.permissions[0] : '';
  const [announcements, setAnnouncements] = useState<Announcement[]>([]);
  const [dateTime, setdateTime] = useState(new Date());
  const [eventCount, setEventCount] = useState(0);
  const [challenges, setChallenges] = useState<Challenge[]>([]);

  useEffect(() => {
    setAnnouncements(props.announcements);
    // ordering challenges as speficied in firebase
    setChallenges(props.challenges.sort((a, b) => (a.rank > b.rank ? 1 : -1)));
    if (firebase.messaging.isSupported()) {
      firebase.messaging().onMessage((payload) => {
        setAnnouncements((prev) => [
          JSON.parse(payload.data.notification) as Announcement,
          ...prev,
        ]);
      });
    }

    setdateTime(new Date());
    setEventCount(
      props.scheduleEvents.reduce(
        (total, event, idx) =>
          validTimeDate(event.startTimestamp, event.endTimestamp) ? total + 1 : total,
        0,
      ),
    );
  }, []);

  // Check if spotlight time/date interval encompasses current time/date
  const validTimeDate = (startDate, endDate) => {
    const currDate = firebase.firestore.Timestamp.now();
    if (currDate.seconds > startDate._seconds && currDate.seconds < endDate._seconds) {
      return true;
    } else {
      return false;
    }
  };

  var eventCountString;
  if (eventCount === 1) {
    eventCountString = 'There is 1 event is happening right now!';
  } else {
    eventCountString = `There are ${eventCount} events are happening right now!`;
  }

<<<<<<< HEAD
  if (!isSignedIn) {
    router.push('/');
    return <div></div>;
  }
=======
  if (!isSignedIn)
    return (
      <div className="text-2xl font-black text-center">Please sign-in to view your dashboard</div>
    );
>>>>>>> 2d06adf5

  return (
    <>
      <div className="flex flex-wrap flex-grow">
        <Head>
          <title>HackPortal - Dashboard</title> {/* !change */}
          <meta name="description" content="HackPortal's Dashboard" />
        </Head>

        <Sidebar />

        <section id="mainContent" className="lg:w-7/8 md:w-6/7 w-full px-6 py-3 bg-white">
          <DashboardHeader />
          {/* Spotlight & Announcements */}
          <div className="flex flex-wrap my-16">
            {/* Spotlight Events */}
            {/* Hides spotlight if no events are going on */}
            {eventCount > 0 && (
              <div className="lg:w-3/5 w-full h-96">
                <h1 className="md:text-3xl text-xl font-black">Spotlight</h1>
                <div>{eventCountString}</div>
                <Swiper
                  modules={[Navigation, Pagination, A11y]}
                  spaceBetween={50}
                  slidesPerView={1}
                  navigation
                  loop={false}
                  pagination={{ clickable: true }}
                >
                  {props.scheduleEvents.map(
                    ({ title, speakers, startTimestamp, endTimestamp, location, page }, idx) =>
                      validTimeDate(startTimestamp, endTimestamp) && (
                        <SwiperSlide key={idx}>
                          <div className="h-[19rem] w-full">
                            {/* Customize Spotlight card design for carousel in  SpotlightCard component file*/}
                            <SpotlightCard
                              title={title}
                              speakers={speakers}
                              startDate={startTimestamp}
                              location={location}
                              endDate={endTimestamp}
                              page={page}
                            />
                          </div>
                        </SwiperSlide>
                      ),
                  )}
                </Swiper>
                <div />
              </div>
            )}
            {/* Announcements */}
            <div className={`${eventCount > 0 ? 'lg:w-2/5' : 'lg:w-full'} w-full h-96`}>
              <h1 className="md:text-3xl text-xl font-black">Announcements</h1>
              <div id="announcement-items" className="overflow-y-scroll h-9/10">
                {announcements.map((announcement, idx) => {
                  const dateObj = new Date(announcement.timestamp!);
                  const hour = dateObj.getHours(),
                    minutes = dateObj.getMinutes();

                  const time = `${hour < 10 ? '0' : ''}${hour}:${
                    minutes < 10 ? '0' : ''
                  }${minutes}`;

                  return (
                    <AnnouncementCard key={idx} text={announcement.announcement} time={time} />
                  );
                })}
              </div>
            </div>
          </div>

          {/* Challenges */}
          <div className="flex flex-col items-center my-8">
            <h1 className="md:text-3xl text-xl font-black">Challenges</h1>
            {/* Cards */}
            <div className="challengeGrid my-8">
              {challenges.map(({ title, description, prizes }, idx) => (
                <ChallengeCard key={idx} title={title} description={description} prizes={prizes} />
              ))}
            </div>
          </div>
        </section>
      </div>
    </>
  );
}

export const getServerSideProps: GetServerSideProps = async (context) => {
  const protocol = context.req.headers.referer?.split('://')[0] || 'http';
  const { data: announcementData } = await RequestHelper.get<Announcement[]>(
    `${protocol}://${context.req.headers.host}/api/announcements/`,
    {},
  );
  const { data: eventData } = await RequestHelper.get<ScheduleEvent[]>(
    `${protocol}://${context.req.headers.host}/api/schedule/`,
    {},
  );
  const { data: challengeData } = await RequestHelper.get<Challenge[]>(
    `${protocol}://${context.req.headers.host}/api/challenges/`,
    {},
  );

  return {
    props: {
      announcements: announcementData,
      scheduleEvents: eventData,
      challenges: challengeData,
    },
  };
};<|MERGE_RESOLUTION|>--- conflicted
+++ resolved
@@ -34,10 +34,6 @@
   scheduleEvents: ScheduleEvent[];
   challenges: Challenge[];
 }) {
-<<<<<<< HEAD
-  const router = useRouter();
-=======
->>>>>>> 2d06adf5
   const { isSignedIn, hasProfile } = useAuthContext();
   const user = useUser();
   const role = user.permissions?.length > 0 ? user.permissions[0] : '';
@@ -86,17 +82,10 @@
     eventCountString = `There are ${eventCount} events are happening right now!`;
   }
 
-<<<<<<< HEAD
-  if (!isSignedIn) {
-    router.push('/');
-    return <div></div>;
-  }
-=======
   if (!isSignedIn)
     return (
       <div className="text-2xl font-black text-center">Please sign-in to view your dashboard</div>
     );
->>>>>>> 2d06adf5
 
   return (
     <>
