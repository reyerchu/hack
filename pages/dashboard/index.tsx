import Head from 'next/head';
<<<<<<< HEAD
import React from 'react';
=======
import React, { useEffect, useState } from 'react';
>>>>>>> 7ef4563a
import Link from 'next/link';
import DashboardHeader from '../../components/DashboardHeader';
import { useUser } from '../../lib/profile/user-data';
import { useAuthContext } from '../../lib/user/AuthContext';
import AnnouncementCard from './Components/AnnouncementCards';
import MentorCard1 from './Components/MentorCard1';
import MentorCard3 from './Components/MentorCard3';
import Sidebar from './Components/Sidebar';
import SpotlightCard from './Components/SpotlightCard';
<<<<<<< HEAD
import SpotlightCardScroll from './Components/SpotlightCardScroll';
import Script from 'next/script';
=======
import firebase from 'firebase';
import 'firebase/messaging';
import { GetServerSideProps } from 'next';
import { RequestHelper } from '../../lib/request-helper';
import { useFCMContext } from '../../lib/service-worker/FCMContext';
>>>>>>> 7ef4563a

/**
 * The dashboard / hack center.
 *
 * Landing: /dashboard
 */
<<<<<<< HEAD
var eventCount = 0;
export const getItemCount = () => {
  if (typeof window !== 'undefined') {
    const items = document.querySelectorAll('.scrollItem');
    if (items !== undefined && items !== null && items.length !== 0) {
      eventCount = items.length;
    }
  }
};

export default function Dashboard() {
  const { isSignedIn } = useAuthContext();
  const user = useUser();
  const role = user.permissions?.length > 0 ? user.permissions[0] : '';

  var eventCountString;
  if (eventCount === 1) {
    eventCountString = '1 event is happening right now!';
  } else {
    eventCountString = `${eventCount} events are happening right now!`;
  }

  {
    /*
=======
export default function Dashboard(props: { announcements: Announcement[] }) {
  const { isSignedIn } = useAuthContext();
  const user = useUser();
  const role = user.permissions?.length > 0 ? user.permissions[0] : '';
  const [announcements, setAnnouncements] = useState<Announcement[]>([]);

  // Change this to check-in condition instead of signed in
  const checkin =
    !user || !isSignedIn ? (
      <p>
        It looks like you&apos;re not checked in! Please click{' '}
        <Link href="/dashboard/scan-in" passHref>
          <u>here</u>
        </Link>{' '}
        to check in to the event.
      </p>
    ) : (
      'You are successfully checked in!'
    );

>>>>>>> 7ef4563a
  var eventCount = 0;
  if (typeof window !== 'undefined') {
    document.querySelectorAll('.carousel').forEach((carousel) => {
      const items = carousel.querySelectorAll('.carousel__item');

      //run if there are carousel items
      if (items !== undefined && items !== null && items.length !== 0) {
        const buttonsHtml = Array.from(items, () => {
          return `<span class="carousel__button"></span>`;
        });

        carousel.insertAdjacentHTML(
          'beforeend',
          `
<<<<<<< HEAD
          	<div class="carousel__nav">
          		${buttonsHtml.join('')}
          	</div>
          `,
=======
	        	<div class="carousel__nav">
	        		${buttonsHtml.join('')}
	        	</div>
	        `,
>>>>>>> 7ef4563a
        );

        const buttons = carousel.querySelectorAll('.carousel__button');
        eventCount = items.length;
        buttons.forEach((button, i) => {
          button.addEventListener('click', () => {
            // un-select all the items
            items.forEach((item) => item.classList.remove('carousel__item--selected'));
            buttons.forEach((button) => button.classList.remove('carousel__button--selected'));

            console.log(i - buttons.length / 2);
            const itemNumber = i - buttons.length / 2;

            items[itemNumber].classList.add('carousel__item--selected');
            button.classList.add('carousel__button--selected');
          });
        });

        //Set default to first item
        items[0].classList.add('carousel__item--selected');
        buttons[0].classList.add('carousel__button--selected');
      }
    });
  }

  var eventCountString;
  if (eventCount === 1) {
    eventCountString = '1 event is happening right now!';
  } else {
    eventCountString = `${eventCount} events are happening right now!`;
  }
<<<<<<< HEAD
  */
  }
  // var eventCount = 0;

  // export const getItemCount = () => {
  //   if (typeof window !== 'undefined'){
  //   const items = document.querySelectorAll('.scrollItem');
  //   if (items !== undefined && items !== null && items.length !== 0) {
  //     eventCount = items.length;
  //   }
  // }
  // };
  // var eventCountString;
  // if (eventCount === 1) {
  //   eventCountString = '1 event is happening right now!';
  // } else {
  //   eventCountString = `${eventCount} events are happening right now!`;
  // }

  return (
    <>
      <Script
        onLoad={() => {
          getItemCount();
        }}
      />
      <div className="flex flex-wrap flex-grow">
        <Head>
          <title>HackPortal - Dashboard</title>
          <meta name="description" content="HackPortal's Dashboard" />
        </Head>

        <Sidebar />

        <section id="mainContent" className="px-6 py-3 w-5/6 lg:w-7/8 md:w-6/7 w-screen">
          <section id="subheader" className="p-4">
            <DashboardHeader active="/dashboard/" />
          </section>

          <div className="flex flex-wrap my-16">
            {/* Spotlight Events */}
            <div className="md:w-3/5 w-screen h-96">
              <h1 className="md:text-3xl text-xl font-black">Spotlight</h1>
              <h3 className="md:text-xl text-md font-bold my-3">{eventCountString}</h3>
              {/* Carousel Section */}
              {/*
=======

  useEffect(() => {
    setAnnouncements(props.announcements);
    firebase.messaging().onMessage((payload) => {
      setAnnouncements((prev) => [JSON.parse(payload.data.notification) as Announcement, ...prev]);
    });
  }, []);

  return (
    <div className="flex flex-wrap flex-grow">
      <Head>
        <title>HackPortal - Dashboard</title>
        <meta name="description" content="HackPortal's Dashboard" />
      </Head>

      <Sidebar />

      <section id="mainContent" className="px-6 py-3 w-5/6 lg:w-7/8 md:w-6/7">
        <section id="subheader" className="p-4">
          <DashboardHeader active="/dashboard/" />
        </section>

        <div className="lg:text-xl text-md bg-indigo-100 p-4 rounded-md mb-6">{checkin}</div>

        <div className="flex flex-wrap my-16">
          {/* Spotlight Events */}
          <div className="md:w-3/5 w-screen h-96">
            <h1 className="md:text-3xl text-xl font-black">Spotlight</h1>
            <h3 className="md:text-xl text-md font-bold my-3">{eventCountString}</h3>
            {/* Carousel Section */}
>>>>>>> 7ef4563a
            <div className="carousel">
              <SpotlightCard
                title="Tensorflow w/ Google"
                speakers={['Abdullah Hasani', 'Nam Truong']}
                date="Saturday, Nov 13th"
                location="ECSW 1.154"
                time="12:30 - 1:30 PM"
                page="HackerPack"
              />
<<<<<<< HEAD
            */}
              <div className="carouselScroll w-11/12 bg-lightBackground overflow-x-scroll flex h-3/4">
                <SpotlightCardScroll
                  title="Tensorflow w/ Google"
                  speakers={['Abdullah Hasani', 'Nam Truong']}
                  date="Saturday, Nov 13th"
                  location="ECSW 1.154"
                  time="12:30 - 1:30 PM"
                  page="HackerPack"
                />
                <SpotlightCardScroll
                  title="StateFarm Workshop"
                  speakers={['Abdullah Hasani', 'Nam Truong']}
                  date="Saturday, Nov 13th"
                  location="ECSW 1.154"
                  time="12:30 - 1:30 PM"
                  page="HackerPack"
                />
                <SpotlightCardScroll
                  title="Google Workshop"
                  speakers={['Abdullah Hasani', 'Nam Truong']}
                  date="Saturday, Nov 13th"
                  location="ECSW 1.154"
                  time="12:30 - 1:30 PM"
                  page="HackerPack"
                />
                <SpotlightCardScroll
                  title="American Airlines Workshop"
                  speakers={['Abdullah Hasani', 'Nam Truong']}
                  date="Saturday, Nov 13th"
                  location="ECSW 1.154"
                  time="12:30 - 1:30 PM"
                  page="HackerPack"
                />
              </div>
            </div>

            {/* Announcements */}
            <div className="md:w-2/5 w-screen h-96">
              <h1 className="md:text-3xl text-xl font-black">Announcements</h1>
              <div id="announcement-items" className="overflow-y-scroll h-9/10">
                <AnnouncementCard
                  text="AWAKE Chocolate Bars available in ECSW Lobby for limited time only! Come and grab some now!"
                  time="1:12 PM"
                />
                <AnnouncementCard
                  text="Keynote Speaker Antonio Bendaras' speech has been moved from room 1.1501 to 1.514"
                  time="1:02 PM"
                />
                <AnnouncementCard
                  text="Hacking has officially started! Get hacking hackers :)"
                  time="11:00 AM"
                />
                <AnnouncementCard
                  text="Check-in has opened! Come to the entrance at ECSW to get checked-in."
                  time="8:00 AM"
                />
                <AnnouncementCard text="Gooooood Mooooorning!" time="6:00 AM" />
              </div>
            </div>
          </div>
          {/* Mentor Center */}
          <div className="my-16">
            <h1 className="md:text-3xl text-xl font-black">Mentor Center</h1>
            <p className="my-3">
              Mentors are available 24/7 in ECSW 2.414! You may also see some walking around the
              building in
              <b> purple </b>
              shirts. We also have the following virtual judging rooms available right now:
            </p>
            <div className=" flex overflow-x-scroll w-full">
              <MentorCard3
                room="Frontend Mentoring Room 1"
                topic1="Flutter"
                topic2="React"
                topic3="Vue.js"
                status="Open"
              />
              <MentorCard3
                room="Frontend Mentoring Room 2"
                topic1="Python"
                topic2="AWS"
                topic3="Models"
                status="Open"
              />
              <MentorCard1
                room="Statefarm Mentoring Room"
                topic="Statefarm Challenge"
                status="Open"
              />
              <MentorCard1 room="Capital One Room" topic="Capital One Challenge" status="Open" />
              <MentorCard3
                room="Frontend Mentoring Room 3"
                topic1="Flutter"
                topic2="React"
                topic3="Vue.js"
                status="Open"
              />
            </div>
          </div>
          {/* Events and Team */}
          <div className="flex flex-wrap h-96 my-16">
            <div className="md:w-3/5 w-screen ">
              <h1 className="md:text-3xl text-xl font-black">Your Saved Events</h1>
            </div>
            <div className="md:w-2/5 w-screen ">
              <h1 className="md:text-3xl text-xl font-black">Your Team</h1>
              <div className="h-4/5 p-5 md:text-xl text-lg bg-purple-200 rounded-lg">
                Hackergang
              </div>
            </div>
          </div>
        </section>
      </div>
    </>
=======
              <SpotlightCard
                title="Statefarm Workshop"
                speakers={['Jake from Statefarm']}
                date="Saturday, Nov 13th"
                location="ECSW 1.421"
                time="12:00 - 1:00 PM"
                page="HackerPack"
              />
              <SpotlightCard
                title="American Airlines Challenge"
                speakers={['Mario', 'Luigi', 'Wario']}
                date="Saturday, Nov 13th"
                location="ECSW 1.341"
                time="12:00 - 12:45 PM"
                page="HackerPack"
              />
            </div>
          </div>

          {/* Announcements */}
          <div className="md:w-2/5 w-screen h-96">
            <h1 className="md:text-3xl text-xl font-black">Announcements</h1>
            <div id="announcement-items" className="overflow-y-scroll h-9/10">
              {announcements.map((announcement, idx) => {
                const dateObj = new Date(announcement.timestamp!);
                const hour = dateObj.getHours(),
                  minutes = dateObj.getMinutes();

                const time = `${hour < 10 ? '0' : ''}${hour}:${minutes < 10 ? '0' : ''}${minutes}`;

                return <AnnouncementCard key={idx} text={announcement.announcement} time={time} />;
              })}
            </div>
          </div>
        </div>
        {/* Mentor Center */}
        <div className="my-16">
          <h1 className="md:text-3xl text-xl font-black">Mentor Center</h1>
          <p className="my-3">
            Mentors are available 24/7 in ECSW 2.414! You may also see some walking around the
            building in
            <b> purple </b>
            shirts. We also have the following virtual judging rooms available right now:
          </p>
          <div className=" flex overflow-x-scroll w-full">
            <MentorCard3
              room="Frontend Mentoring Room 1"
              topic1="Flutter"
              topic2="React"
              topic3="Vue.js"
              status="Open"
            />
            <MentorCard3
              room="Frontend Mentoring Room 2"
              topic1="Python"
              topic2="AWS"
              topic3="Models"
              status="Open"
            />
            <MentorCard1
              room="Statefarm Mentoring Room"
              topic="Statefarm Challenge"
              status="Open"
            />
            <MentorCard1 room="Capital One Room" topic="Capital One Challenge" status="Open" />
            <MentorCard3
              room="Frontend Mentoring Room 3"
              topic1="Flutter"
              topic2="React"
              topic3="Vue.js"
              status="Open"
            />
          </div>
        </div>
        {/* Events and Team */}
        <div className="flex flex-wrap h-96 my-16">
          <div className="md:w-3/5 w-screen ">
            <h1 className="md:text-3xl text-xl font-black">Your Saved Events</h1>
          </div>
          <div className="md:w-2/5 w-screen ">
            <h1 className="md:text-3xl text-xl font-black">Your Team</h1>
            <div className="h-4/5 p-5 md:text-xl text-lg bg-purple-200 rounded-lg">Hackergang</div>
          </div>
        </div>
      </section>
    </div>
>>>>>>> 7ef4563a
  );
}

export const getServerSideProps: GetServerSideProps = async (context) => {
  const protocol = context.req.headers.referer?.split('://')[0] || 'http';
  const { data } = await RequestHelper.get<Announcement[]>(
    `${protocol}://${context.req.headers.host}/api/announcements/`,
    {},
  );
  return {
    props: {
      announcements: data,
    },
  };
};<|MERGE_RESOLUTION|>--- conflicted
+++ resolved
@@ -1,9 +1,5 @@
 import Head from 'next/head';
-<<<<<<< HEAD
-import React from 'react';
-=======
 import React, { useEffect, useState } from 'react';
->>>>>>> 7ef4563a
 import Link from 'next/link';
 import DashboardHeader from '../../components/DashboardHeader';
 import { useUser } from '../../lib/profile/user-data';
@@ -13,152 +9,32 @@
 import MentorCard3 from './Components/MentorCard3';
 import Sidebar from './Components/Sidebar';
 import SpotlightCard from './Components/SpotlightCard';
-<<<<<<< HEAD
-import SpotlightCardScroll from './Components/SpotlightCardScroll';
-import Script from 'next/script';
-=======
 import firebase from 'firebase';
 import 'firebase/messaging';
 import { GetServerSideProps } from 'next';
 import { RequestHelper } from '../../lib/request-helper';
 import { useFCMContext } from '../../lib/service-worker/FCMContext';
->>>>>>> 7ef4563a
-
+import SpotlightCardScroll from './Components/SpotlightCardScroll';
 /**
  * The dashboard / hack center.
  *
  * Landing: /dashboard
  */
-<<<<<<< HEAD
-var eventCount = 0;
-export const getItemCount = () => {
-  if (typeof window !== 'undefined') {
-    const items = document.querySelectorAll('.scrollItem');
-    if (items !== undefined && items !== null && items.length !== 0) {
-      eventCount = items.length;
-    }
-  }
-};
-
-export default function Dashboard() {
-  const { isSignedIn } = useAuthContext();
-  const user = useUser();
-  const role = user.permissions?.length > 0 ? user.permissions[0] : '';
-
-  var eventCountString;
-  if (eventCount === 1) {
-    eventCountString = '1 event is happening right now!';
-  } else {
-    eventCountString = `${eventCount} events are happening right now!`;
-  }
-
-  {
-    /*
-=======
 export default function Dashboard(props: { announcements: Announcement[] }) {
   const { isSignedIn } = useAuthContext();
   const user = useUser();
   const role = user.permissions?.length > 0 ? user.permissions[0] : '';
   const [announcements, setAnnouncements] = useState<Announcement[]>([]);
 
-  // Change this to check-in condition instead of signed in
-  const checkin =
-    !user || !isSignedIn ? (
-      <p>
-        It looks like you&apos;re not checked in! Please click{' '}
-        <Link href="/dashboard/scan-in" passHref>
-          <u>here</u>
-        </Link>{' '}
-        to check in to the event.
-      </p>
-    ) : (
-      'You are successfully checked in!'
-    );
-
->>>>>>> 7ef4563a
-  var eventCount = 0;
-  if (typeof window !== 'undefined') {
-    document.querySelectorAll('.carousel').forEach((carousel) => {
-      const items = carousel.querySelectorAll('.carousel__item');
-
-      //run if there are carousel items
-      if (items !== undefined && items !== null && items.length !== 0) {
-        const buttonsHtml = Array.from(items, () => {
-          return `<span class="carousel__button"></span>`;
-        });
-
-        carousel.insertAdjacentHTML(
-          'beforeend',
-          `
-<<<<<<< HEAD
-          	<div class="carousel__nav">
-          		${buttonsHtml.join('')}
-          	</div>
-          `,
-=======
-	        	<div class="carousel__nav">
-	        		${buttonsHtml.join('')}
-	        	</div>
-	        `,
->>>>>>> 7ef4563a
-        );
-
-        const buttons = carousel.querySelectorAll('.carousel__button');
-        eventCount = items.length;
-        buttons.forEach((button, i) => {
-          button.addEventListener('click', () => {
-            // un-select all the items
-            items.forEach((item) => item.classList.remove('carousel__item--selected'));
-            buttons.forEach((button) => button.classList.remove('carousel__button--selected'));
-
-            console.log(i - buttons.length / 2);
-            const itemNumber = i - buttons.length / 2;
-
-            items[itemNumber].classList.add('carousel__item--selected');
-            button.classList.add('carousel__button--selected');
-          });
-        });
-
-        //Set default to first item
-        items[0].classList.add('carousel__item--selected');
-        buttons[0].classList.add('carousel__button--selected');
-      }
+  useEffect(() => {
+    setAnnouncements(props.announcements);
+    firebase.messaging().onMessage((payload) => {
+      setAnnouncements((prev) => [JSON.parse(payload.data.notification) as Announcement, ...prev]);
     });
-  }
-
-  var eventCountString;
-  if (eventCount === 1) {
-    eventCountString = '1 event is happening right now!';
-  } else {
-    eventCountString = `${eventCount} events are happening right now!`;
-  }
-<<<<<<< HEAD
-  */
-  }
-  // var eventCount = 0;
-
-  // export const getItemCount = () => {
-  //   if (typeof window !== 'undefined'){
-  //   const items = document.querySelectorAll('.scrollItem');
-  //   if (items !== undefined && items !== null && items.length !== 0) {
-  //     eventCount = items.length;
-  //   }
-  // }
-  // };
-  // var eventCountString;
-  // if (eventCount === 1) {
-  //   eventCountString = '1 event is happening right now!';
-  // } else {
-  //   eventCountString = `${eventCount} events are happening right now!`;
-  // }
+  }, []);
 
   return (
     <>
-      <Script
-        onLoad={() => {
-          getItemCount();
-        }}
-      />
       <div className="flex flex-wrap flex-grow">
         <Head>
           <title>HackPortal - Dashboard</title>
@@ -176,52 +52,8 @@
             {/* Spotlight Events */}
             <div className="md:w-3/5 w-screen h-96">
               <h1 className="md:text-3xl text-xl font-black">Spotlight</h1>
-              <h3 className="md:text-xl text-md font-bold my-3">{eventCountString}</h3>
+              {/* <h3 className="md:text-xl text-md font-bold my-3">{eventCountString}</h3> */}
               {/* Carousel Section */}
-              {/*
-=======
-
-  useEffect(() => {
-    setAnnouncements(props.announcements);
-    firebase.messaging().onMessage((payload) => {
-      setAnnouncements((prev) => [JSON.parse(payload.data.notification) as Announcement, ...prev]);
-    });
-  }, []);
-
-  return (
-    <div className="flex flex-wrap flex-grow">
-      <Head>
-        <title>HackPortal - Dashboard</title>
-        <meta name="description" content="HackPortal's Dashboard" />
-      </Head>
-
-      <Sidebar />
-
-      <section id="mainContent" className="px-6 py-3 w-5/6 lg:w-7/8 md:w-6/7">
-        <section id="subheader" className="p-4">
-          <DashboardHeader active="/dashboard/" />
-        </section>
-
-        <div className="lg:text-xl text-md bg-indigo-100 p-4 rounded-md mb-6">{checkin}</div>
-
-        <div className="flex flex-wrap my-16">
-          {/* Spotlight Events */}
-          <div className="md:w-3/5 w-screen h-96">
-            <h1 className="md:text-3xl text-xl font-black">Spotlight</h1>
-            <h3 className="md:text-xl text-md font-bold my-3">{eventCountString}</h3>
-            {/* Carousel Section */}
->>>>>>> 7ef4563a
-            <div className="carousel">
-              <SpotlightCard
-                title="Tensorflow w/ Google"
-                speakers={['Abdullah Hasani', 'Nam Truong']}
-                date="Saturday, Nov 13th"
-                location="ECSW 1.154"
-                time="12:30 - 1:30 PM"
-                page="HackerPack"
-              />
-<<<<<<< HEAD
-            */}
               <div className="carouselScroll w-11/12 bg-lightBackground overflow-x-scroll flex h-3/4">
                 <SpotlightCardScroll
                   title="Tensorflow w/ Google"
@@ -257,68 +89,21 @@
                 />
               </div>
             </div>
+          </div>
 
-            {/* Announcements */}
-            <div className="md:w-2/5 w-screen h-96">
-              <h1 className="md:text-3xl text-xl font-black">Announcements</h1>
-              <div id="announcement-items" className="overflow-y-scroll h-9/10">
-                <AnnouncementCard
-                  text="AWAKE Chocolate Bars available in ECSW Lobby for limited time only! Come and grab some now!"
-                  time="1:12 PM"
-                />
-                <AnnouncementCard
-                  text="Keynote Speaker Antonio Bendaras' speech has been moved from room 1.1501 to 1.514"
-                  time="1:02 PM"
-                />
-                <AnnouncementCard
-                  text="Hacking has officially started! Get hacking hackers :)"
-                  time="11:00 AM"
-                />
-                <AnnouncementCard
-                  text="Check-in has opened! Come to the entrance at ECSW to get checked-in."
-                  time="8:00 AM"
-                />
-                <AnnouncementCard text="Gooooood Mooooorning!" time="6:00 AM" />
-              </div>
-            </div>
-          </div>
-          {/* Mentor Center */}
-          <div className="my-16">
-            <h1 className="md:text-3xl text-xl font-black">Mentor Center</h1>
-            <p className="my-3">
-              Mentors are available 24/7 in ECSW 2.414! You may also see some walking around the
-              building in
-              <b> purple </b>
-              shirts. We also have the following virtual judging rooms available right now:
-            </p>
-            <div className=" flex overflow-x-scroll w-full">
-              <MentorCard3
-                room="Frontend Mentoring Room 1"
-                topic1="Flutter"
-                topic2="React"
-                topic3="Vue.js"
-                status="Open"
-              />
-              <MentorCard3
-                room="Frontend Mentoring Room 2"
-                topic1="Python"
-                topic2="AWS"
-                topic3="Models"
-                status="Open"
-              />
-              <MentorCard1
-                room="Statefarm Mentoring Room"
-                topic="Statefarm Challenge"
-                status="Open"
-              />
-              <MentorCard1 room="Capital One Room" topic="Capital One Challenge" status="Open" />
-              <MentorCard3
-                room="Frontend Mentoring Room 3"
-                topic1="Flutter"
-                topic2="React"
-                topic3="Vue.js"
-                status="Open"
-              />
+          {/* Announcements */}
+          <div className="md:w-2/5 w-screen h-96">
+            <h1 className="md:text-3xl text-xl font-black">Announcements</h1>
+            <div id="announcement-items" className="overflow-y-scroll h-9/10">
+              {announcements.map((announcement, idx) => {
+                const dateObj = new Date(announcement.timestamp!);
+                const hour = dateObj.getHours(),
+                  minutes = dateObj.getMinutes();
+
+                const time = `${hour < 10 ? '0' : ''}${hour}:${minutes < 10 ? '0' : ''}${minutes}`;
+
+                return <AnnouncementCard key={idx} text={announcement.announcement} time={time} />;
+              })}
             </div>
           </div>
           {/* Events and Team */}
@@ -336,94 +121,6 @@
         </section>
       </div>
     </>
-=======
-              <SpotlightCard
-                title="Statefarm Workshop"
-                speakers={['Jake from Statefarm']}
-                date="Saturday, Nov 13th"
-                location="ECSW 1.421"
-                time="12:00 - 1:00 PM"
-                page="HackerPack"
-              />
-              <SpotlightCard
-                title="American Airlines Challenge"
-                speakers={['Mario', 'Luigi', 'Wario']}
-                date="Saturday, Nov 13th"
-                location="ECSW 1.341"
-                time="12:00 - 12:45 PM"
-                page="HackerPack"
-              />
-            </div>
-          </div>
-
-          {/* Announcements */}
-          <div className="md:w-2/5 w-screen h-96">
-            <h1 className="md:text-3xl text-xl font-black">Announcements</h1>
-            <div id="announcement-items" className="overflow-y-scroll h-9/10">
-              {announcements.map((announcement, idx) => {
-                const dateObj = new Date(announcement.timestamp!);
-                const hour = dateObj.getHours(),
-                  minutes = dateObj.getMinutes();
-
-                const time = `${hour < 10 ? '0' : ''}${hour}:${minutes < 10 ? '0' : ''}${minutes}`;
-
-                return <AnnouncementCard key={idx} text={announcement.announcement} time={time} />;
-              })}
-            </div>
-          </div>
-        </div>
-        {/* Mentor Center */}
-        <div className="my-16">
-          <h1 className="md:text-3xl text-xl font-black">Mentor Center</h1>
-          <p className="my-3">
-            Mentors are available 24/7 in ECSW 2.414! You may also see some walking around the
-            building in
-            <b> purple </b>
-            shirts. We also have the following virtual judging rooms available right now:
-          </p>
-          <div className=" flex overflow-x-scroll w-full">
-            <MentorCard3
-              room="Frontend Mentoring Room 1"
-              topic1="Flutter"
-              topic2="React"
-              topic3="Vue.js"
-              status="Open"
-            />
-            <MentorCard3
-              room="Frontend Mentoring Room 2"
-              topic1="Python"
-              topic2="AWS"
-              topic3="Models"
-              status="Open"
-            />
-            <MentorCard1
-              room="Statefarm Mentoring Room"
-              topic="Statefarm Challenge"
-              status="Open"
-            />
-            <MentorCard1 room="Capital One Room" topic="Capital One Challenge" status="Open" />
-            <MentorCard3
-              room="Frontend Mentoring Room 3"
-              topic1="Flutter"
-              topic2="React"
-              topic3="Vue.js"
-              status="Open"
-            />
-          </div>
-        </div>
-        {/* Events and Team */}
-        <div className="flex flex-wrap h-96 my-16">
-          <div className="md:w-3/5 w-screen ">
-            <h1 className="md:text-3xl text-xl font-black">Your Saved Events</h1>
-          </div>
-          <div className="md:w-2/5 w-screen ">
-            <h1 className="md:text-3xl text-xl font-black">Your Team</h1>
-            <div className="h-4/5 p-5 md:text-xl text-lg bg-purple-200 rounded-lg">Hackergang</div>
-          </div>
-        </div>
-      </section>
-    </div>
->>>>>>> 7ef4563a
   );
 }
 
