--- conflicted
+++ resolved
@@ -219,11 +219,7 @@
 
 export const getServerSideProps: GetServerSideProps = async (context) => {
   const protocol = context.req.headers.referer?.split('://')[0] || 'http';
-<<<<<<< HEAD
   const { data } = await RequestHelper.get<Announcement[]>(
-=======
-  const announcements = await RequestHelper.get<Announcement[]>(
->>>>>>> 43064bb4
     `${protocol}://${context.req.headers.host}/api/announcements/`,
     {},
   );
