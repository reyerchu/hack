import Head from 'next/head';
import React, { useRef, useState } from 'react';
import { useRouter } from 'next/router';
import DashboardHeader from '../../components/DashboardHeader';
import { useAuthContext } from '../../lib/user/AuthContext';
import QRCode from '../../components/QRCode';
import QRCodeReader from '../../components/QRCodeReader';
import Sidebar from './Components/Sidebar';

/**
 * The dashboard / scan-in.
 *
 * Landing: /scan-in
 */
export default function Scan() {
  const router = useRouter();
  const { user, isSignedIn, hasProfile } = useAuthContext();
  const [qrData, setQRData] = useState('');
  const [qrLoading, setQRLoading] = useState(false);
  const [error, setError] = useState('');
  const [userData, setUserData] = useState('');

  const fetchQR = () => {
    if (!isSignedIn) return;
    setQRLoading(true);
    const query = new URL(`http://localhost:3000/api/applications/${user.id}`);
    query.searchParams.append('id', user.id);
    fetch(query.toString().replaceAll('http://localhost:3000', ''), {
      mode: 'cors',
      headers: { Authorization: user.token },
      method: 'GET',
    })
      .then(async (result) => {
        console.log(result);
        if (result.status !== 200) {
          setQRLoading(false);
          return setError('QR fetch failed. Please contact an event organizer.');
        }
        const data = await result.json();
        setQRData(`hack:${data.id}`);
        setQRLoading(false);
        setError('');
      })
      .catch((err) => {
        console.log(err);
      });
  };

<<<<<<< HEAD
  if (!isSignedIn) {
    router.push('/');
    return <div></div>;
  }
=======
  if (!isSignedIn)
    return (
      <div className="text-2xl font-black text-center">
        Please sign-in and register to access your QR code
      </div>
    );
>>>>>>> 2d06adf5

  return (
    <div className="flex flex-wrap flex-grow">
      <Head>
        <title>Scan-In</title>
        <meta name="description" content="HackPortal's Scan-In" /> {/* !change */}
      </Head>

      <Sidebar />

      <section id="mainContent" className="px-6 py-3 lg:wd-7/8 md:w-6/7 w-full">
        <DashboardHeader />
        {hasProfile ? (
          <div className="flex flex-col items-center justify-center top-6 ">
            <div>
              <h4 className="text-center text-xl">Hacker Tag</h4>
              <p>
                Tap the button to generate your QR code to be scanned by an organizer for events
              </p>
              <span className="text-center text-lg">{error}</span>
            </div>
            <div
              className="rounded-2xl bg-green-300 text-center p-3 m-auto cursor-pointer hover:brightness-125 my-3"
              onClick={fetchQR}
            >
              Fetch QR
            </div>
            <QRCode data={qrData} loading={qrLoading} width={200} height={200} />
          </div>
        ) : (
          <div className="top-6 flex justify-center md:text-lg text-base">
            <h4>Please register to get your QR code</h4>
          </div>
        )}
      </section>
    </div>
  );
}<|MERGE_RESOLUTION|>--- conflicted
+++ resolved
@@ -46,19 +46,12 @@
       });
   };
 
-<<<<<<< HEAD
-  if (!isSignedIn) {
-    router.push('/');
-    return <div></div>;
-  }
-=======
   if (!isSignedIn)
     return (
       <div className="text-2xl font-black text-center">
         Please sign-in and register to access your QR code
       </div>
     );
->>>>>>> 2d06adf5
 
   return (
     <div className="flex flex-wrap flex-grow">
