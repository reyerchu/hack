import Head from 'next/head';
import React, { useRef, useState } from 'react';
import DashboardHeader from '../../components/DashboardHeader';
<<<<<<< HEAD
import { useUser } from '../../lib/profile/user-data';
import { useAuthContext } from '../../lib/user/AuthContext';
=======
import { useAuthContext } from '../../lib/user/AuthContext';
import QRCode from '../../components/QRCode';
import QRCodeReader from '../../components/QRCodeReader';
>>>>>>> 8cb04ab0

/**
 * The dashboard / submit.
 *
 * Landing: /submit
 */
export default function Scan() {
<<<<<<< HEAD
  const { isSignedIn } = useAuthContext();
  const user = useUser();
  const role = user.permissions?.length > 0 ? user.permissions[0] : '';
=======
  const { user, isSignedIn } = useAuthContext();
  const [qrData, setQRData] = useState('');
  const [qrLoading, setQRLoading] = useState(false);
  const [error, setError] = useState('');
  const [userData, setUserData] = useState('');

  const fetchQR = () => {
    if (!isSignedIn) return;
    setQRLoading(true);
    const query = new URL(`http://localhost:3000/api/applications/${user.id}`);
    query.searchParams.append('id', user.id);
    fetch(query.toString().replaceAll('http://localhost:3000', ''), {
      mode: 'cors',
      headers: { Authorization: user.token },
      method: 'GET',
    })
      .then(async (result) => {
        if (result.status !== 200) {
          return setError('QR fetch failed. Please contact an event organizer.');
        }
        const data = await result.json();
        setQRData(data.id);
        setQRLoading(false);
        setError('');
      })
      .catch((err) => {
        console.log(err);
      });
  };

  const handleDisplay = (data: string, video: HTMLVideoElement) => {
    video.pause();
    setUserData(data);
  };
>>>>>>> 8cb04ab0

  return (
    <div className="flex flex-wrap flex-grow">
      <Head>
        <title>HackerPacks</title>
        <meta name="description" content="HackPortal's Scan-In" />
      </Head>

      {/* ghost section to fill in for fixed sidebar */}
      <section
        id="ghost"
        className="flex justify-center h-screen sticky top-0 lg:w-1/8 md:w-1/7 w-1/6"
      ></section>

      <section
        id="Sidebar"
        className="flex justify-center items-center h-screen fixed top-16 border-r-2 border-gray-600 lg:w-1/8 md:w-1/7 w-1/6 text-xs lg:text-sm text-center"
      >
        <div>Welcome, {!user || !isSignedIn ? 'hacker' : user.firstName}</div>
        <div className="text-indigo-500">{role}</div>
      </section>

      <section id="mainContent" className="px-6 py-3 w-5/6 lg:wd-7/8 md:w-6/7">
        <section id="subheader" className="w-full pb-6 sticky top-16">
          <DashboardHeader />
        </section>
        <div className="font-bold text-2xl md:text-4xl lg-text-6xl">Big Heading</div>
      </section>
<<<<<<< HEAD
=======
      {isSignedIn ? (
        <div className="top-6 flex flex-col items-center justify-center">
          <div>
            <h4 className="text-center text-xl">Hacker Tag</h4>
            <span className="text-center text-lg">{error}</span>
          </div>
          <div
            className="rounded-2xl bg-green-300 text-center p-3 m-auto cursor-pointer hover:brightness-125"
            onClick={fetchQR}
          >
            Gen QR
          </div>
          <QRCode data={qrData} loading={qrLoading} width={200} height={200} />
        </div>
      ) : (
        <div className="top-6">
          <h4>Invalid Login</h4>
        </div>
      )}
>>>>>>> 8cb04ab0
    </div>
  );
}<|MERGE_RESOLUTION|>--- conflicted
+++ resolved
@@ -1,14 +1,10 @@
 import Head from 'next/head';
 import React, { useRef, useState } from 'react';
 import DashboardHeader from '../../components/DashboardHeader';
-<<<<<<< HEAD
 import { useUser } from '../../lib/profile/user-data';
-import { useAuthContext } from '../../lib/user/AuthContext';
-=======
 import { useAuthContext } from '../../lib/user/AuthContext';
 import QRCode from '../../components/QRCode';
 import QRCodeReader from '../../components/QRCodeReader';
->>>>>>> 8cb04ab0
 
 /**
  * The dashboard / submit.
@@ -16,11 +12,8 @@
  * Landing: /submit
  */
 export default function Scan() {
-<<<<<<< HEAD
-  const { isSignedIn } = useAuthContext();
   const user = useUser();
   const role = user.permissions?.length > 0 ? user.permissions[0] : '';
-=======
   const { user, isSignedIn } = useAuthContext();
   const [qrData, setQRData] = useState('');
   const [qrLoading, setQRLoading] = useState(false);
@@ -55,7 +48,6 @@
     video.pause();
     setUserData(data);
   };
->>>>>>> 8cb04ab0
 
   return (
     <div className="flex flex-wrap flex-grow">
@@ -84,8 +76,7 @@
         </section>
         <div className="font-bold text-2xl md:text-4xl lg-text-6xl">Big Heading</div>
       </section>
-<<<<<<< HEAD
-=======
+
       {isSignedIn ? (
         <div className="top-6 flex flex-col items-center justify-center">
           <div>
@@ -105,7 +96,6 @@
           <h4>Invalid Login</h4>
         </div>
       )}
->>>>>>> 8cb04ab0
     </div>
   );
 }