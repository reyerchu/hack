import Head from 'next/head';
import React, { useRef, useState } from 'react';
import DashboardHeader from '../../components/DashboardHeader';
<<<<<<< HEAD
import { useAuthContext } from '../../lib/user/AuthContext';
import QRCode from '../../components/QRCode';
import QRCodeReader from '../../components/QRCodeReader';
=======
import Sidebar from './Components/Sidebar';
>>>>>>> 041b00a1

/**
 * The dashboard / submit.
 *
 * Landing: /submit
 */
export default function Scan() {
<<<<<<< HEAD
  const { user, isSignedIn } = useAuthContext();
  const [qrData, setQRData] = useState('');
  const [qrLoading, setQRLoading] = useState(false);
  const [error, setError] = useState('');
  const [userData, setUserData] = useState('');

  const fetchQR = () => {
    if (!isSignedIn) return;
    setQRLoading(true);
    const query = new URL(`http://localhost:3000/api/applications/${user.id}`);
    query.searchParams.append('id', user.id);
    fetch(query.toString().replaceAll('http://localhost:3000', ''), {
      mode: 'cors',
      headers: { Authorization: user.token },
      method: 'GET',
    })
      .then(async (result) => {
        if (result.status !== 200) {
          return setError('QR fetch failed. Please contact an event organizer.');
        }
        const data = await result.json();
        setQRData(data.id);
        setQRLoading(false);
        setError('');
      })
      .catch((err) => {
        console.log(err);
      });
  };

  const handleDisplay = (data: string, video: HTMLVideoElement) => {
    video.pause();
    setUserData(data);
  };

=======
>>>>>>> 041b00a1
  return (
    <div className="flex flex-wrap flex-grow">
      <Head>
        <title>HackerPacks</title>
        <meta name="description" content="HackPortal's Scan-In" />
      </Head>

      <Sidebar />

      <section id="mainContent" className="px-6 py-3 w-5/6 lg:wd-7/8 md:w-6/7">
        {/* <section id="subheader" className="w-full pb-6 sticky top-16">
          <DashboardHeader />
        </section> */}
        <section id="subheader" className="p-4">
          <DashboardHeader active="/dashboard/scan-in" />
        </section>
        <div className="font-bold text-2xl md:text-4xl lg-text-6xl">Big Heading</div>
      </section>
<<<<<<< HEAD
      {isSignedIn ? (
        <div className="top-6 flex flex-col items-center justify-center">
          <div>
            <h4 className="text-center text-xl">Hacker Tag</h4>
            <span className="text-center text-lg">{error}</span>
          </div>
          <div
            className="rounded-2xl bg-green-300 text-center p-3 m-auto cursor-pointer hover:brightness-125"
            onClick={fetchQR}
          >
            Gen QR
          </div>
          <QRCode data={qrData} loading={qrLoading} width={200} height={200} />
        </div>
      ) : (
        <div className="top-6">
          <h4>Invalid Login</h4>
        </div>
      )}
=======
>>>>>>> 041b00a1
    </div>
  );
}<|MERGE_RESOLUTION|>--- conflicted
+++ resolved
@@ -1,13 +1,10 @@
 import Head from 'next/head';
 import React, { useRef, useState } from 'react';
 import DashboardHeader from '../../components/DashboardHeader';
-<<<<<<< HEAD
 import { useAuthContext } from '../../lib/user/AuthContext';
-import QRCode from '../../components/QRCode';
-import QRCodeReader from '../../components/QRCodeReader';
-=======
+// import QRCode from '../../components/QRCode';
+// import QRCodeReader from '../../components/QRCodeReader';
 import Sidebar from './Components/Sidebar';
->>>>>>> 041b00a1
 
 /**
  * The dashboard / submit.
@@ -15,7 +12,6 @@
  * Landing: /submit
  */
 export default function Scan() {
-<<<<<<< HEAD
   const { user, isSignedIn } = useAuthContext();
   const [qrData, setQRData] = useState('');
   const [qrLoading, setQRLoading] = useState(false);
@@ -51,8 +47,6 @@
     setUserData(data);
   };
 
-=======
->>>>>>> 041b00a1
   return (
     <div className="flex flex-wrap flex-grow">
       <Head>
@@ -63,36 +57,30 @@
       <Sidebar />
 
       <section id="mainContent" className="px-6 py-3 w-5/6 lg:wd-7/8 md:w-6/7">
-        {/* <section id="subheader" className="w-full pb-6 sticky top-16">
-          <DashboardHeader />
-        </section> */}
         <section id="subheader" className="p-4">
           <DashboardHeader active="/dashboard/scan-in" />
         </section>
         <div className="font-bold text-2xl md:text-4xl lg-text-6xl">Big Heading</div>
+        {isSignedIn ? (
+          <div className="top-6 flex flex-col items-center justify-center">
+            <div>
+              <h4 className="text-center text-xl">Hacker Tag</h4>
+              <span className="text-center text-lg">{error}</span>
+            </div>
+            <div
+              className="rounded-2xl bg-green-300 text-center p-3 m-auto cursor-pointer hover:brightness-125"
+              onClick={fetchQR}
+            >
+              Gen QR
+            </div>
+            {/* <QRCode data={qrData} loading={qrLoading} width={200} height={200} /> */}
+          </div>
+        ) : (
+          <div className="top-6">
+            <h4>Invalid Login</h4>
+          </div>
+        )}
       </section>
-<<<<<<< HEAD
-      {isSignedIn ? (
-        <div className="top-6 flex flex-col items-center justify-center">
-          <div>
-            <h4 className="text-center text-xl">Hacker Tag</h4>
-            <span className="text-center text-lg">{error}</span>
-          </div>
-          <div
-            className="rounded-2xl bg-green-300 text-center p-3 m-auto cursor-pointer hover:brightness-125"
-            onClick={fetchQR}
-          >
-            Gen QR
-          </div>
-          <QRCode data={qrData} loading={qrLoading} width={200} height={200} />
-        </div>
-      ) : (
-        <div className="top-6">
-          <h4>Invalid Login</h4>
-        </div>
-      )}
-=======
->>>>>>> 041b00a1
     </div>
   );
 }