--- conflicted
+++ resolved
@@ -18,7 +18,6 @@
         <meta name="description" content="HackPortal's Project Submissions" />
         <link rel="icon" href="/favicon.ico" />
       </Head>
-<<<<<<< HEAD
       <section id="jumbotron" className="p-2">
         <div className="max-w-4xl py-6 mx-auto">
           <div className="text-4xl  text-left">Ready to Submit?</div>
@@ -145,16 +144,6 @@
             />
           </form>
         </div>{' '}
-=======
-
-      <Sidebar />
-
-      <section id="mainContent" className="px-6 py-3 w-5/6 lg:wd-7/8 md:w-6/7">
-        <section id="subheader" className="w-full pb-6 sticky top-16">
-          <DashboardHeader />
-        </section>
-        <div className="font-bold text-2xl md:text-4xl lg-text-6xl">Big Heading</div>
->>>>>>> 5b249c9f
       </section>
     </div>
   );
