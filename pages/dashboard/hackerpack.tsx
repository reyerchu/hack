import DashboardHeader from '../../components/DashboardHeader';
import Header from '../../components/AppHeader';
import Head from 'next/head';
import React from 'react';
import { useUser } from '../../lib/profile/user-data';
import { useAuthContext } from '../../lib/user/AuthContext';
import DocLink from './Components/DocLinks';

/**
 * The hackerpack page.
 *
 * HackerPack: /
 */
export default function HackerPack() {
  const { isSignedIn } = useAuthContext();
  const user = useUser();
  const role = user.permissions?.length > 0 ? user.permissions[0] : '';

  return (
    <div className="flex flex-grow flex-wrap">
      <Head>
        <title>HackerPacks</title>
        <meta name="description" content="HackerPack Information" />
        <link rel="icon" href="/favicon.ico" />
      </Head>

      {/* ghost section to fill in for fixed sidebar */}
      <section
        id="ghost"
        className="flex justify-center h-screen sticky top-0 w-1/4 md:w-1/6 2xl:w-1/8 text-xs md:text-xs lg:text-sm overflow-auto"
      ></section>

      <section
        id="Sidebar"
        className="flex justify-center h-screen fixed top-16 border-r-2 border-gray-600 w-1/4 md:w-1/6 2xl:w-1/8 text-xs md:text-xs lg:text-sm overflow-auto"
      >
        <section id="options" className="relative px-6 py-4">
          <div className="font-bold mb-3">HackerPack</div>
          <ul className="pl-4 pb-32">
            <li>
              General
              <ul className="pl-4">
                <li>
                  <a href="#Subsection1">Food</a>
                </li>
                <li>
                  <a href="#Subsection2">Mentors</a>
                </li>
              </ul>
            </li>
            <li>
              Tech Workshop Packs
              <ul className="pl-4">
                <li>
                  <a href="#Subsection3">Name of Workshop</a>
                </li>
                <li>
                  <a href="#Subsection4">Name of Workshop</a>
                </li>
                <li>
                  <a href="#Subsection5">Name of Workshop</a>
                </li>
                <li>
                  <a href="#Subsection6">Name of Workshop</a>
                </li>
              </ul>
            </li>
            <li>
              Comm Workshop Packs
              <ul className="pl-4">
                <li>
                  <a href="">Name of Workshop</a>
                </li>
                <li>
                  <a href="">Name of Workshop</a>
                </li>
                <li>
                  <a href="">Name of Workshop</a>
                </li>
                <li>
                  <a href="">Name of Workshop</a>
                </li>
              </ul>
            </li>
            <li>
              Sponsor Workshop Packs
              <ul className="pl-4">
                <li>
                  <a href="">Name of Workshop</a>
                </li>
                <li>
                  <a href="">Name of Workshop</a>
                </li>
                <li>
                  <a href="">Name of Workshop</a>
                </li>
                <li>
                  <a href="">Name of Workshop</a>
                </li>
              </ul>
            </li>
          </ul>
        </section>
        <div className="fixed bottom-0 border-t-2 border-r-2 border-gray-600 w-1/4 md:w-1/6 2xl:w-1/8 text-center py-3 bg-white">
          <div>Welcome, {!user || !isSignedIn ? 'hacker' : user.firstName}</div>
          <div className="text-indigo-500">{role}</div>
        </div>
      </section>

      <section id="mainContent" className="px-6 py-3 w-3/4 md:wd-5/6 2xl:w-7/8">
<<<<<<< HEAD
        <section id="subheader" className="p-4">
          <DashboardHeader active="/dashboard/hackerpack" />
=======
        <section id="subheader" className="w-full pb-6 sticky top-16">
          <DashboardHeader />
>>>>>>> ee843160
        </section>

        <div className="font-bold text-2xl md:text-4xl lg-text-6xl">Big Heading</div>

        <section id="docLinks" className="bg-gray-200 rounded-lg my-6 p-5 w-5/6">
          Linked Documents:
          <div className="flex flex-wrap grid grid-cols-2 lg:grid-cols-3 ">
<<<<<<< HEAD
            <DocLink
              type="doc"
              link="https://docs.google.com/document/d/1adXBUwGyVwdzgt43W8JTWb67JMPAaiERei6QWopodVw/edit"
              title="Easy Mac and Cheese Recipe"
            />
            <DocLink
              type="pdf"
              link="https://cdn1.parksmedia.wdprapps.disney.com/media/blog/wp-content/uploads/2020/08/RECIPE_WDW_Epcot_FW_MacandCheeseMarketplace_GourmetMacandCheese.pdf"
              title="Easy Mac and Cheese Recipe"
            />
            <DocLink
              type="doc"
              link="https://docs.google.com/document/d/1adXBUwGyVwdzgt43W8JTWb67JMPAaiERei6QWopodVw/edit"
              title="Easy Mac and Cheese Recipe"
            />
            <DocLink
              type="doc"
              link="https://docs.google.com/document/d/1PCCYh-EUiYYK-CCYcZZ2PXQTVTpzY7HpAqHS3DT9p6U/edit"
              title="An Essay for Comm"
            />
            <DocLink
              type="doc"
              link="https://docs.google.com/document/d/1PCCYh-EUiYYK-CCYcZZ2PXQTVTpzY7HpAqHS3DT9p6U/edit"
              title="An Essay for Comm"
            />
            <DocLink
              type="doc"
              link="https://docs.google.com/document/d/1PCCYh-EUiYYK-CCYcZZ2PXQTVTpzY7HpAqHS3DT9p6U/edit"
              title="An Essay for Comm"
            />
=======
            <div>
              <DescriptionIcon style={{ color: Blue[500], fontSize: 'large' }} />{' '}
              <a
                href="https://docs.google.com/document/d/1adXBUwGyVwdzgt43W8JTWb67JMPAaiERei6QWopodVw/edit"
                rel="noopener noreferrer"
                target="_blank"
              >
                Easy Mac and Cheese Recipe
              </a>
            </div>
            <div>
              <PictureAsPdfIcon style={{ color: Red[500], fontSize: 'medium' }} />{' '}
              <a
                href="https://cdn1.parksmedia.wdprapps.disney.com/media/blog/wp-content/uploads/2020/08/RECIPE_WDW_Epcot_FW_MacandCheeseMarketplace_GourmetMacandCheese.pdf"
                rel="noopener noreferrer"
                target="_blank"
              >
                Easy Mac and Cheese Recipe
              </a>
            </div>
            <div>
              <DescriptionIcon style={{ color: Blue[500], fontSize: 'medium' }} />{' '}
              <a
                href="https://docs.google.com/document/d/1adXBUwGyVwdzgt43W8JTWb67JMPAaiERei6QWopodVw/edit"
                rel="noopener noreferrer"
                target="_blank"
              >
                Easy Mac and Cheese Recipe
              </a>
            </div>
            <div>
              <DescriptionIcon style={{ color: Blue[500], fontSize: 'medium' }} />{' '}
              <a
                href="https://docs.google.com/document/d/1PCCYh-EUiYYK-CCYcZZ2PXQTVTpzY7HpAqHS3DT9p6U/edit"
                rel="noopener noreferrer"
                target="_blank"
              >
                An Essay for Comm
              </a>
            </div>
            <div>
              <DescriptionIcon style={{ color: Blue[500], fontSize: 'medium' }} />{' '}
              <a
                href="https://docs.google.com/document/d/1PCCYh-EUiYYK-CCYcZZ2PXQTVTpzY7HpAqHS3DT9p6U/edit"
                rel="noopener noreferrer"
                target="_blank"
              >
                An Essay for Comm
              </a>
            </div>
            <div>
              <DescriptionIcon style={{ color: Blue[500], fontSize: 'medium' }} />{' '}
              <a
                href="https://docs.google.com/document/d/1PCCYh-EUiYYK-CCYcZZ2PXQTVTpzY7HpAqHS3DT9p6U/edit"
                rel="noopener noreferrer"
                target="_blank"
              >
                An Essay for Comm
              </a>
            </div>
>>>>>>> ee843160
          </div>
        </section>

        <div id="Subsection1" className="my-7">
          <div className="font-bold text-lg md:text-xl lg-text-3xl mb-4">SubHeading 1</div>
          <p>
            Lorem ipsum dolor sit amet, consectetur adipiscing elit, sed do eiusmod tempor
            incididunt ut labore et dolore magna aliqua. Morbi tempus iaculis urna id volutpat lacus
            laoreet non curabitur. Eget aliquet nibh praesent tristique. In est ante in nibh mauris.
            Imperdiet dui accumsan sit amet nulla facilisi morbi. Sed pulvinar proin gravida
            hendrerit lectus a.
          </p>
          <p>
            <br></br>Cursus mattis molestie a iaculis at. Fusce ut placerat orci nulla pellentesque
            dignissim enim sit amet. Placerat orci nulla pellentesque dignissim enim sit amet
            venenatis. Dolor magna eget est lorem ipsum dolor sit.
          </p>
        </div>

        <div id="Subsection2" className="my-7">
          <div className="font-bold text-lg md:text-xl lg-text-3xl mb-4">SubHeading 2</div>
          <div className="flex grid grid-cols-2 gap-x-4 ">
            <p>
              Lorem ipsum dolor sit amet, consectetur adipiscing elit. Et eu et vitae, in quis metus
              quam integer et. Luctus elit cursus a habitasse velit. Egestas nisi, vel, sodales
              proin vitae quam aenean ullamcorper. Fames enim nunc augue velit nunc neque, fermentum
              odio elementum.
            </p>
            <p>
              Luctus elit cursus a habitasse velit. Egestas nisi, vel, sodales proin vitae quam
              aenean ullamcorper. Fames enim nunc augue velit nunc neque, fermentum odio elementum.
              <ul className="list-disc list-inside">
                <li>Luctus elit cursus</li>
                <li>A habitasse velit </li>
                <li>Egestas nisi</li>
                <li>Vel Sodales proin vitae</li>
              </ul>
            </p>
          </div>
        </div>

        <div id="Subsection3" className="my-7">
          <div className="font-bold text-lg md:text-xl lg-text-3xl mb-4">SubHeading 3</div>
          <p>
            Arcu dui vivamus arcu felis bibendum ut tristique et egestas. Mauris nunc congue nisi
            vitae suscipit. Vestibulum morbi blandit cursus risus at ultrices mi tempus imperdiet.
            Mi proin sed libero enim sed. Sit amet nisl suscipit adipiscing bibendum. Enim sit amet
            venenatis urna cursus eget. Est lorem ipsum dolor sit amet consectetur adipiscing elit
            pellentesque. Donec pretium vulputate sapien nec sagittis aliquam malesuada bibendum
            arcu. Enim nulla aliquet porttitor lacus luctus accumsan tortor.
          </p>
        </div>

        <div id="Subsection4" className="my-7">
          <div className="font-bold text-lg md:text-xl lg-text-3xl mb-4">SubHeading 4</div>
          <p>
            Arcu dui vivamus arcu felis bibendum ut tristique et egestas. Mauris nunc congue nisi
            vitae suscipit. Vestibulum morbi blandit cursus risus at ultrices mi tempus imperdiet.
            Mi proin sed libero enim sed. Sit amet nisl suscipit adipiscing bibendum. Enim sit amet
            venenatis urna cursus eget. Est lorem ipsum dolor sit amet consectetur adipiscing elit
            pellentesque. Donec pretium vulputate sapien nec sagittis aliquam malesuada bibendum
            arcu. Enim nulla aliquet porttitor lacus luctus accumsan tortor.
          </p>
        </div>

        <div id="Subsection5" className="my-7">
          <div className="font-bold text-lg md:text-xl lg-text-3xl mb-4">SubHeading 5</div>
          <div>
            <p>
              Turpis egestas pretium aenean pharetra magna. Turpis in eu mi bibendum neque egestas
              congue quisque egestas. Egestas fringilla phasellus faucibus scelerisque. Tincidunt
              ornare massa eget egestas purus viverra accumsan in. Elit ut aliquam purus sit.
              Interdum varius sit amet mattis vulputate enim nulla. Lacinia quis vel eros donec ac
              odio.
              <ul className="list-disc list-inside">
                <li>Cu erat prompta his</li>
                <li>A habitasse velit </li>
                <li>Duis at tellus at urna</li>
                <li>Egestas nisi</li>
              </ul>
            </p>
          </div>
        </div>

        <div id="Subsection6" className="my-7">
          <div className="font-bold text-lg md:text-xl lg-text-3xl mb-4">SubHeading 6</div>
          <div className="flex grid grid-cols-2 gap-x-4 ">
            <p>
              Lorem ipsum dolor sit amet, consectetur adipiscing elit. Et eu et vitae, in quis metus
              quam integer et. Luctus elit cursus a habitasse velit. Egestas nisi, vel, sodales
              proin vitae quam aenean ullamcorper. Fames enim nunc augue velit nunc neque, fermentum
              odio elementum.
            </p>
            <p>
              Lacinia quis vel eros donec ac odio tempor orci. Mauris cursus mattis molestie a
              iaculis at. Ipsum dolor sit amet consectetur adipiscing elit duis. Integer vitae justo
              eget magna fermentum. Leo in vitae turpis massa sed elementum tempus.
            </p>
          </div>
        </div>
      </section>
    </div>
  );
}<|MERGE_RESOLUTION|>--- conflicted
+++ resolved
@@ -108,13 +108,8 @@
       </section>
 
       <section id="mainContent" className="px-6 py-3 w-3/4 md:wd-5/6 2xl:w-7/8">
-<<<<<<< HEAD
         <section id="subheader" className="p-4">
           <DashboardHeader active="/dashboard/hackerpack" />
-=======
-        <section id="subheader" className="w-full pb-6 sticky top-16">
-          <DashboardHeader />
->>>>>>> ee843160
         </section>
 
         <div className="font-bold text-2xl md:text-4xl lg-text-6xl">Big Heading</div>
@@ -122,7 +117,6 @@
         <section id="docLinks" className="bg-gray-200 rounded-lg my-6 p-5 w-5/6">
           Linked Documents:
           <div className="flex flex-wrap grid grid-cols-2 lg:grid-cols-3 ">
-<<<<<<< HEAD
             <DocLink
               type="doc"
               link="https://docs.google.com/document/d/1adXBUwGyVwdzgt43W8JTWb67JMPAaiERei6QWopodVw/edit"
@@ -153,68 +147,6 @@
               link="https://docs.google.com/document/d/1PCCYh-EUiYYK-CCYcZZ2PXQTVTpzY7HpAqHS3DT9p6U/edit"
               title="An Essay for Comm"
             />
-=======
-            <div>
-              <DescriptionIcon style={{ color: Blue[500], fontSize: 'large' }} />{' '}
-              <a
-                href="https://docs.google.com/document/d/1adXBUwGyVwdzgt43W8JTWb67JMPAaiERei6QWopodVw/edit"
-                rel="noopener noreferrer"
-                target="_blank"
-              >
-                Easy Mac and Cheese Recipe
-              </a>
-            </div>
-            <div>
-              <PictureAsPdfIcon style={{ color: Red[500], fontSize: 'medium' }} />{' '}
-              <a
-                href="https://cdn1.parksmedia.wdprapps.disney.com/media/blog/wp-content/uploads/2020/08/RECIPE_WDW_Epcot_FW_MacandCheeseMarketplace_GourmetMacandCheese.pdf"
-                rel="noopener noreferrer"
-                target="_blank"
-              >
-                Easy Mac and Cheese Recipe
-              </a>
-            </div>
-            <div>
-              <DescriptionIcon style={{ color: Blue[500], fontSize: 'medium' }} />{' '}
-              <a
-                href="https://docs.google.com/document/d/1adXBUwGyVwdzgt43W8JTWb67JMPAaiERei6QWopodVw/edit"
-                rel="noopener noreferrer"
-                target="_blank"
-              >
-                Easy Mac and Cheese Recipe
-              </a>
-            </div>
-            <div>
-              <DescriptionIcon style={{ color: Blue[500], fontSize: 'medium' }} />{' '}
-              <a
-                href="https://docs.google.com/document/d/1PCCYh-EUiYYK-CCYcZZ2PXQTVTpzY7HpAqHS3DT9p6U/edit"
-                rel="noopener noreferrer"
-                target="_blank"
-              >
-                An Essay for Comm
-              </a>
-            </div>
-            <div>
-              <DescriptionIcon style={{ color: Blue[500], fontSize: 'medium' }} />{' '}
-              <a
-                href="https://docs.google.com/document/d/1PCCYh-EUiYYK-CCYcZZ2PXQTVTpzY7HpAqHS3DT9p6U/edit"
-                rel="noopener noreferrer"
-                target="_blank"
-              >
-                An Essay for Comm
-              </a>
-            </div>
-            <div>
-              <DescriptionIcon style={{ color: Blue[500], fontSize: 'medium' }} />{' '}
-              <a
-                href="https://docs.google.com/document/d/1PCCYh-EUiYYK-CCYcZZ2PXQTVTpzY7HpAqHS3DT9p6U/edit"
-                rel="noopener noreferrer"
-                target="_blank"
-              >
-                An Essay for Comm
-              </a>
-            </div>
->>>>>>> ee843160
           </div>
         </section>
 
