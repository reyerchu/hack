--- conflicted
+++ resolved
@@ -3,12 +3,8 @@
 import React, { useEffect, useState } from 'react';
 import AboutHeader from '../../components/AboutHeader';
 import MemberCard from '../../components/MemberCard';
-<<<<<<< HEAD
-import { ColorScheme } from '../../utilities/colorScheme';
-=======
 import { RequestHelper } from '../../lib/request-helper';
 
->>>>>>> ae74886c
 /**
  * The About page.
  *
@@ -17,33 +13,6 @@
  *
  * Route: /about
  */
-<<<<<<< HEAD
-
-interface TeamMember {
-  name: string;
-  description: string;
-}
-
-export default function About() {
-  const members: TeamMember[] = [
-    {
-      name: 'Stefflon Don',
-      description: `Lorem ipsum dolor sit amet consectetur, adipisicing elit. Consectetur quidem, molestiae
-      amet laboriosam doloribus adipisci aut necessitatibus itaque aspernatur quisquam quo
-      delectus. Saepe, ducimus voluptatum. Sed quidem deleniti ullam eaque hic. Rerum, quia ad
-      deleniti sed saepe fuga? Necessitatibus aliquam ratione modi dolorem repellendus! Saepe
-      nobis quaerat dicta error. Velit.`,
-    },
-    {
-      name: 'Stefflon Don',
-      description: `Lorem ipsum dolor sit amet consectetur, adipisicing elit. Consectetur quidem, molestiae
-      amet laboriosam doloribus adipisci aut necessitatibus itaque aspernatur quisquam quo
-      delectus. Saepe, ducimus voluptatum. Sed quidem deleniti ullam eaque hic. Rerum, quia ad
-      deleniti sed saepe fuga? Necessitatibus aliquam ratione modi dolorem repellendus! Saepe
-      nobis quaerat dicta error. Velit.`,
-    },
-  ];
-=======
 export default function AboutPage({ fetchedMembers }: { fetchedMembers: TeamMember[] }) {
   const [loading, setLoading] = useState(true);
   const [members, setMembers] = useState<TeamMember[]>([]);
@@ -52,7 +21,6 @@
     setMembers(fetchedMembers);
     setLoading(false);
   }, [fetchedMembers]);
->>>>>>> ae74886c
 
   const colorSchemes: ColorScheme[] = [
     {
@@ -69,8 +37,6 @@
     },
   ];
 
-<<<<<<< HEAD
-=======
   if (loading) {
     return (
       <div>
@@ -79,42 +45,12 @@
     );
   }
 
->>>>>>> ae74886c
   return (
     <div className="flex flex-col flex-grow">
       <Head>
         <title>HackPortal - About</title>
         <meta name="description" content="HackPortal's About Page" />
       </Head>
-<<<<<<< HEAD
-      <section id="subheader" className="p-4">
-        <AboutHeader active="/about" />
-      </section>
-      <div className="top-6 p-6 flex flex-col gap-y-4">
-        <h4 className="font-bold text-3xl">About HackUTD VIII</h4>
-        <h5>
-          Lorem ipsum, dolor sit amet consectetur adipisicing elit. Illo natus eum obcaecati. Quo
-          ratione quibusdam quae provident illo sapiente facere, debitis quod quidem ad voluptatem
-          nisi dicta velit consequatur commodi itaque voluptatum corporis at qui fugit dolore.
-          Labore quis, perspiciatis voluptates officiis similique quia deleniti nesciunt repellat
-          non, aliquam asperiores numquam. Sequi cum dolorum maiores laboriosam suscipit tenetur
-          iste expedita unde praesentium amet. Quos fugiat ullam quam hic, debitis ipsum sapiente
-          cupiditate, officia quasi animi nulla sequi exercitationem, earum et modi illum iusto
-          maiores quia maxime repudiandae. Amet assumenda corrupti esse magni, velit a quod. Tempore
-          nemo asperiores ad saepe!
-        </h5>
-        <h5>
-          Lorem ipsum, dolor sit amet consectetur adipisicing elit. Repellendus, quibusdam ipsum.
-          Accusamus ipsa consequatur veniam eaque error expedita earum nobis sed dolor ea doloribus
-          a, nesciunt sit dolores ipsum labore! Laudantium, maxime recusandae! Optio quidem minus
-          itaque ipsam excepturi magni totam quia inventore iure voluptas similique nobis, suscipit
-          officia voluptatibus odit dolore et asperiores voluptate reiciendis error quasi aspernatur
-          modi hic? Voluptatum fugit porro nam iure tempore, numquam consectetur temporibus. Qui
-          commodi expedita blanditiis, magnam delectus debitis vel obcaecati ipsum fugit vero id
-          nulla provident iure ad, sequi aut, adipisci officiis minima. Sed, nulla. Cumque deserunt
-          possimus error tenetur? Labore!
-        </h5>
-=======
       <AboutHeader active="/about" />
       <div className="top-6 p-4 flex flex-col gap-y-3">
         <h4 className="font-bold text-3xl">About this hackathon</h4>
@@ -127,16 +63,11 @@
           participants every year and the total worth of prizes.
         </p>
         <p>Any additional information can be provided in this paragraph.</p>
->>>>>>> ae74886c
       </div>
 
       <div className="top-6 p-6 flex flex-col gap-y-4">
         <h4 className="font-bold text-3xl">Meet Our Team :)</h4>
-<<<<<<< HEAD
-        <div className="flex flex-col gap-y-4">
-=======
         <div className="flex flex-col gap-y-4 w-full">
->>>>>>> ae74886c
           {members.map(({ name, description }, idx) => (
             <MemberCard
               key={idx}
