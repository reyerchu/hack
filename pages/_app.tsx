import Head from 'next/head';
import { AppProps } from 'next/dist/shared/lib/router/router';
import 'firebase/auth';
import AppHeader from '../components/AppHeader';
import { initFirebase } from '../lib/firebase-client';
import { AuthProvider } from '../lib/user/AuthContext';
import '../styles/globals.css';
import '../styles/tailwind.css';
import { FCMProvider } from '../lib/service-worker/FCMContext';
import { AdapterDateFns } from '@mui/x-date-pickers/AdapterDateFns';
import { LocalizationProvider } from '@mui/x-date-pickers/LocalizationProvider';
import { DndProvider } from 'react-dnd';
import { HTML5Backend } from 'react-dnd-html5-backend';

// core styles shared by all of react-notion-x (required)
import 'react-notion-x/src/styles.css';
// used for code syntax highlighting
import 'prismjs/themes/prism-tomorrow.css';
// used for rendering equations
import 'katex/dist/katex.min.css';

initFirebase();

/**
 * A Wrapper for the HackPortal web app.
 *
 * This is the root of the component heirarchy. When the site is hydrated, this
 * will load into memory and never re-initialize unless the page refreshes.
 */
function PortalApp({ Component, pageProps }: AppProps) {
  return (
    <DndProvider backend={HTML5Backend}>
      <LocalizationProvider dateAdapter={AdapterDateFns}>
        <AuthProvider>
          <FCMProvider>
            <Head>
              <meta charSet="utf-8" />
              <meta httpEquiv="X-UA-Compatible" content="IE=edge" />
              <meta
                name="viewport"
                content="width=device-width,initial-scale=1,minimum-scale=1,maximum-scale=1,user-scalable=no"
              />
              <title>HackPortal</title> {/* !change */}
              <meta name="description" content="Your all-in-one guide to this hackathon." />
              {process.env.ENABLE_PWA ||
                (process.env.NODE_ENV !== 'development' && (
                  <link rel="manifest" href="/manifest.json" />
                ))}
              <link href="/icons/favicon-16x16.png" rel="icon" type="image/png" sizes="16x16" />
              <link href="/icons/favicon-32x32.png" rel="icon" type="image/png" sizes="32x32" />
              <link rel="apple-touch-icon" href="/icons/apple-touch-icon.png" />
              <meta name="theme-color" content="#5D5FEF" />
            </Head>
<<<<<<< HEAD
            <div className="min-h-screen flex flex-col bg-white mt-6">
=======
            <div className="min-h-screen flex flex-col bg-white mt-5">
>>>>>>> 4b115c7c
              <AppHeader />
              <Component {...pageProps} />
            </div>
          </FCMProvider>
        </AuthProvider>
      </LocalizationProvider>
    </DndProvider>
  );
}

export default PortalApp;<|MERGE_RESOLUTION|>--- conflicted
+++ resolved
@@ -51,11 +51,7 @@
               <link rel="apple-touch-icon" href="/icons/apple-touch-icon.png" />
               <meta name="theme-color" content="#5D5FEF" />
             </Head>
-<<<<<<< HEAD
-            <div className="min-h-screen flex flex-col bg-white mt-6">
-=======
             <div className="min-h-screen flex flex-col bg-white mt-5">
->>>>>>> 4b115c7c
               <AppHeader />
               <Component {...pageProps} />
             </div>
