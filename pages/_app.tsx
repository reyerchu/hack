--- conflicted
+++ resolved
@@ -9,11 +9,8 @@
 import { FCMProvider } from '../lib/service-worker/FCMContext';
 import { AdapterDateFns } from '@mui/x-date-pickers/AdapterDateFns';
 import { LocalizationProvider } from '@mui/x-date-pickers/LocalizationProvider';
-<<<<<<< HEAD
-=======
 import { DndProvider } from 'react-dnd';
 import { HTML5Backend } from 'react-dnd-html5-backend';
->>>>>>> 86cb3df1
 
 initFirebase();
 
@@ -25,36 +22,6 @@
  */
 function PortalApp({ Component, pageProps }: AppProps) {
   return (
-<<<<<<< HEAD
-    <LocalizationProvider dateAdapter={AdapterDateFns}>
-      <AuthProvider>
-        <FCMProvider>
-          <Head>
-            <meta charSet="utf-8" />
-            <meta httpEquiv="X-UA-Compatible" content="IE=edge" />
-            <meta
-              name="viewport"
-              content="width=device-width,initial-scale=1,minimum-scale=1,maximum-scale=1,user-scalable=no"
-            />
-            <title>HackPortal</title> {/* !change */}
-            <meta name="description" content="Your all-in-one guide to this hackathon." />
-            {process.env.ENABLE_PWA ||
-              (process.env.NODE_ENV !== 'development' && (
-                <link rel="manifest" href="/manifest.json" />
-              ))}
-            <link href="/icons/favicon-16x16.png" rel="icon" type="image/png" sizes="16x16" />
-            <link href="/icons/favicon-32x32.png" rel="icon" type="image/png" sizes="32x32" />
-            <link rel="apple-touch-icon" href="/icons/apple-touch-icon.png" />
-            <meta name="theme-color" content="#5D5FEF" />
-          </Head>
-          <div className="min-h-screen flex flex-col bg-gray-50">
-            <AppHeader />
-            <Component {...pageProps} />
-          </div>
-        </FCMProvider>
-      </AuthProvider>
-    </LocalizationProvider>
-=======
     <DndProvider backend={HTML5Backend}>
       <LocalizationProvider dateAdapter={AdapterDateFns}>
         <AuthProvider>
@@ -85,7 +52,6 @@
         </AuthProvider>
       </LocalizationProvider>
     </DndProvider>
->>>>>>> 86cb3df1
   );
 }
 
