--- conflicted
+++ resolved
@@ -36,19 +36,6 @@
               <link rel="manifest" href="/manifest.json" />
             ))}
 
-<<<<<<< HEAD
-        <link href="/icons/favicon-16x16.png" rel="icon" type="image/png" sizes="16x16" />
-        <link href="/icons/favicon-32x32.png" rel="icon" type="image/png" sizes="32x32" />
-        <link rel="apple-touch-icon" href="/icons/apple-touch-icon.png" />
-        <meta name="theme-color" content="#5D5FEF" />
-      </Head>
-      <div className="min-h-screen max-w-screen overflow-hidden flex flex-col bg-gray-50">
-        <AppHeader />
-        <main className="mt-16">
-          <Component {...pageProps} />
-        </main>
-      </div>
-=======
           <link href="/icons/favicon-16x16.png" rel="icon" type="image/png" sizes="16x16" />
           <link href="/icons/favicon-32x32.png" rel="icon" type="image/png" sizes="32x32" />
           <link rel="apple-touch-icon" href="/icons/apple-touch-icon.png" />
@@ -59,7 +46,6 @@
           <Component {...pageProps} />
         </div>
       </FCMProvider>
->>>>>>> 43064bb4
     </AuthProvider>
   );
 }
