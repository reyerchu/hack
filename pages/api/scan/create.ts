import { firestore } from 'firebase-admin';
import { NextApiRequest, NextApiResponse } from 'next';
import initializeApi from '../../../lib/admin/init';
import { userIsAuthorized } from '../../../lib/authorization/check-authorization';

initializeApi();
const db = firestore();
const SCANTYPES_COLLECTION = '/scan-types';

async function checkIfNameAlreadyExists(name: string) {
  const snapshot = await db.collection(SCANTYPES_COLLECTION).where('name', '==', name).get();
  return !snapshot.empty;
}

async function checkIfCheckInAlreadyExists() {
  const snapshot = await db.collection(SCANTYPES_COLLECTION).where('isCheckIn', '==', true).get();
  return !snapshot.empty;
}

async function createScan(req: NextApiRequest, res: NextApiResponse) {
  try {
<<<<<<< HEAD
    const scanData = req.body;
    scanData.name = scanData.name?.trim() || '';
=======
    console.log('[createScan] Request body:', req.body);
    const scanData = req.body;
    if (!scanData || typeof scanData !== 'object') {
      console.error('[createScan] Invalid scan data:', scanData);
      return res.status(400).json({
        msg: 'Invalid request body',
      });
    }
    scanData.name = scanData.name?.trim() || '';
    console.log('[createScan] Processing scan:', scanData.name);
>>>>>>> 0541cc8d
    if (await checkIfNameAlreadyExists(scanData.name)) {
      return res.status(400).json({
        msg: 'Scantype already exists',
      });
    }

    if (scanData.isCheckIn) {
      const hasCheckIn = await checkIfCheckInAlreadyExists();
      if (hasCheckIn) {
        return res.status(400).json({
          msg: 'Check-in scantype already exists',
        });
      }
    }

    await db.collection(SCANTYPES_COLLECTION).add(scanData);
    return res.status(201).json({
      msg: 'ScanType created',
    });
  } catch (error) {
    console.error('[createScan] Error:', error);
    return res.status(500).json({
      msg: 'Unexpected error. Please try again later',
      error: error instanceof Error ? error.message : 'Unknown error',
    });
  }
}

async function handlePostRequest(req: NextApiRequest, res: NextApiResponse) {
  const userToken = req.headers['authorization'] as string;
  const isAuthorized = await userIsAuthorized(userToken, ['super_admin']);

  if (!isAuthorized) {
    return res.status(403).json({
      statusCode: 403,
      msg: 'Request is not authorized to perform admin functionality',
    });
  }

  return createScan(req, res);
}

export default function handler(req: NextApiRequest, res: NextApiResponse) {
  const { method } = req;
  switch (method) {
    case 'POST': {
      return handlePostRequest(req, res);
    }
    default: {
      return res.status(404).json({
        msg: 'Route not found',
      });
    }
  }
}<|MERGE_RESOLUTION|>--- conflicted
+++ resolved
@@ -19,10 +19,6 @@
 
 async function createScan(req: NextApiRequest, res: NextApiResponse) {
   try {
-<<<<<<< HEAD
-    const scanData = req.body;
-    scanData.name = scanData.name?.trim() || '';
-=======
     console.log('[createScan] Request body:', req.body);
     const scanData = req.body;
     if (!scanData || typeof scanData !== 'object') {
@@ -33,7 +29,6 @@
     }
     scanData.name = scanData.name?.trim() || '';
     console.log('[createScan] Processing scan:', scanData.name);
->>>>>>> 0541cc8d
     if (await checkIfNameAlreadyExists(scanData.name)) {
       return res.status(400).json({
         msg: 'Scantype already exists',
