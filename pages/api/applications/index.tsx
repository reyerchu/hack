--- conflicted
+++ resolved
@@ -94,11 +94,7 @@
   await db.collection(APPLICATIONS_COLLECTION).doc(body.user.id).set(body);
 
   res.status(200).json({
-<<<<<<< HEAD
-    msg: 'Profile creation successful',
-=======
     msg: 'Operation completed',
->>>>>>> c4e110f7
   });
 }
 
