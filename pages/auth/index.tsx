--- conflicted
+++ resolved
@@ -219,17 +219,6 @@
                     </div>
                     <input className="hidden" type="submit" value="Submit" />
                   </div>
-<<<<<<< HEAD
-                  <button
-                    type="button"
-                    className="px-4 py-2 w-[24rem] rounded-md shadow-md bg-primary hover:shadow-lg hover:bg-primaryDark"
-                    onClick={() => {
-                      signIn();
-                    }}
-                  >
-                    Sign in
-                  </button>
-=======
                   <div className="flex justify-center mt-6 mb-4">
                     <button
                       type="button"
@@ -241,7 +230,6 @@
                       Sign in
                     </button>
                   </div>
->>>>>>> 36670a94
                 </form>
                 {/* Error and verification messages */}
                 <div className="text-center">{errorMsg}</div>
@@ -283,11 +271,7 @@
                   placeholder="Email"
                 ></input>
                 <button
-<<<<<<< HEAD
-                  className="w-[24rem] px-4 py-2 rounded-md shadow-md bg-primary hover:shadow-lg hover:bg-primaryDark"
-=======
                   className=" px-4 py-2 rounded-md shadow-md bg-[#C1C8FF] hover:brightness-90 my-6"
->>>>>>> 36670a94
                   onClick={() => {
                     sendResetEmail();
                     setErrorMsg('');
@@ -296,56 +280,6 @@
                   Send Reset Email
                 </button>
                 <div className="text-left">{errorMsg}</div>
-<<<<<<< HEAD
-              </div>
-            </div>
-          )}
-        </div>
-        {/* Create new account sidebar*/}
-        <div className="flex flex-col justify-center items-center h-full w-1/3 bg-primary text-center p-4">
-          <h1 className="text-3xl font-black">Don&#39;t have an account?</h1>
-          <p className="my-6">
-            Create an account to apply to the hackathon and access user specific functionalities!
-          </p>
-          <Link href="/auth/signup">
-            <a className="px-4 py-2 rounded-xl shadow-md bg-white hover:shadow-lg hover:bg-gray-100">
-              Sign up
-            </a>
-          </Link>
-        </div>
-      </section>
-
-      {/* Small Screen */}
-      <section className="flex md:hidden min-h-screen h-screen justify-center bg-white">
-        <div className="flex flex-col items-center justify-center w-5/6 h-4/5 bg-blue-200 my-8 p-6">
-          {!passwordResetDialog ? (
-            <>
-              {/* Main Login Screen */}
-              <h1 className="text-2xl font-black text-center">HackPortal 1.0</h1> {/* !change */}
-              <p className="text-sm text-center">
-                Log in to continue or create an account to register
-              </p>
-              <button
-                className="px-4 py-2 rounded-md shadow-md bg-white my-4 font-bold hover:shadow-lg hover:bg-gray-100"
-                onClick={() => signInWithGoogle()}
-              >
-                Sign in with Google
-              </button>
-              <div className="text-sm">or</div>
-              {/* Account credential input fields */}
-              <div className="w-5/6">
-                <form onSubmit={handleSubmit}>
-                  <input
-                    className="w-full rounded-lg p-2 border-[1px] border-gray-500"
-                    value={currentEmail}
-                    onChange={(e) => setCurrentEmail(e.target.value)}
-                    style={{ backgroundColor: '#FFF' }}
-                    type="text"
-                    name="email"
-                    autoComplete="email"
-                    placeholder="Email"
-                  ></input>
-=======
               </React.Fragment>
             )}
           </section>
@@ -379,7 +313,6 @@
               ></input>
               <div className="flex justify-end">
                 <div>
->>>>>>> 36670a94
                   <input
                     className="mx-1"
                     type="checkbox"
