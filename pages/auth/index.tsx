--- conflicted
+++ resolved
@@ -1,22 +1,13 @@
 import React from 'react';
 import { useRouter } from 'next/router';
 import { useAuthContext } from '../../lib/user/AuthContext';
-<<<<<<< HEAD
-import { useState, useEffect } from 'react';
-=======
 import { useState } from 'react';
->>>>>>> 4b115c7c
 import firebase from 'firebase/app';
 import Link from 'next/link';
 import ArrowBackIcon from '@material-ui/icons/ArrowBack';
 import ChevronLeftIcon from '@material-ui/icons/ChevronLeft';
 import GoogleIcon from '../../public/icons/googleicon.png';
 import Image from 'next/image';
-<<<<<<< HEAD
-import NextConnect from 'next-connect';
-import LoginImage from '../../public/assets/fillerAsset.png';
-=======
->>>>>>> 4b115c7c
 /**
  * A page that allows the user to sign in.
  *
@@ -30,10 +21,7 @@
   const [passwordResetDialog, setPasswordResetDialog] = useState(false);
   const [sendVerification, setSendVerification] = useState(false);
   const [signInOption, setSignInOption] = useState(true);
-<<<<<<< HEAD
-=======
   const [showPassword, setShowPassword] = useState(false);
->>>>>>> 4b115c7c
 
   const router = useRouter();
   const signIn = () => {
@@ -112,13 +100,6 @@
     }
   };
 
-<<<<<<< HEAD
-  //toggle mask/unmask password in input field
-  const showPassword = (id) => {
-    var passwordInput = document.getElementById(id) as HTMLInputElement;
-    passwordInput.type = passwordInput.type === 'password' ? 'text' : 'password';
-  };
-=======
   function handleSubmit() {
     if (signInOption) {
       signIn();
@@ -126,25 +107,11 @@
       signUp();
     }
   }
->>>>>>> 4b115c7c
 
   if (isSignedIn) {
     router.push('/profile');
   }
 
-<<<<<<< HEAD
-  function handleSubmit(event) {
-    signIn();
-    event.preventDefault();
-  }
-
-  function handleSignUpSubmit(event) {
-    signUp();
-    event.preventDefault();
-  }
-
-=======
->>>>>>> 4b115c7c
   // Switches between sign in and create an account
   const changeOption = (option) => {
     document.getElementById(`signInOption`).style.textDecoration = option ? 'underline' : 'none';
@@ -161,212 +128,6 @@
 
   return (
     <>
-<<<<<<< HEAD
-      <div className="p-4">
-        <Link href="/" passHref>
-          <div className="cursor-pointer items-center inline-flex">
-            <ChevronLeftIcon />
-            Return to event site
-          </div>
-        </Link>
-      </div>
-      <section className="py-2 md:px-16 px-10 flex lg:justify-between justify-center flex-wrap">
-        <div className="xl:w-1/2 lg:w-2/3 w-5/6 my-4">
-          <h1 className="md:text-3xl text-2xl font-black">HackUTD VIII Hacker Registration</h1>
-          <p className="md:text-base text-sm">
-            To complete your application or access event features, please create an account or log
-            in with an existing one.
-          </p>
-          <div className="mt-16 flex text-2xl">
-            <div
-              id="signInOption"
-              className="py-2 mr-6 underline cursor-pointer"
-              onClick={() => changeOption(true)}
-            >
-              Sign In
-            </div>
-            <div
-              id="signUpOption"
-              className="py-2 cursor-pointer"
-              onClick={() => changeOption(false)}
-            >
-              Create Account
-            </div>
-          </div>
-          <section
-            id="signInSection"
-            className="bg-[#F2F3FF] 2xl:min-h-[30rem] min-h-[28rem] rounded-lg p-6"
-          >
-            {!passwordResetDialog ? (
-              <React.Fragment>
-                <form onSubmit={handleSubmit}>
-                  <h1 className="text-xl font-bold mt-4 mb-2">Email</h1>
-                  <input
-                    className="w-full rounded-lg p-2"
-                    value={currentEmail}
-                    onChange={(e) => setCurrentEmail(e.target.value)}
-                    style={{ backgroundColor: '#C1C8FF' }}
-                    type="text"
-                    name="email"
-                    autoComplete="email"
-                    placeholder="email@example.com"
-                  ></input>
-                  <h1 className="text-xl font-bold mt-4 mb-2">Password</h1>
-                  <input
-                    id="passwordInputLg"
-                    className="w-full rounded-lg p-2"
-                    value={currentPassword}
-                    onChange={(e) => setCurrentPassword(e.target.value)}
-                    style={{ backgroundColor: '#C1C8FF' }}
-                    type="password"
-                    name="password"
-                    autoComplete="current-password"
-                    placeholder="Password"
-                  ></input>
-                  <div className="inline-flex md:flex justify-between md:flex-row flex-col-reverse">
-                    <div
-                      className="hover:underline cursor-pointer text-left"
-                      onClick={() => {
-                        setPasswordResetDialog(true);
-                        setErrorMsg('');
-                        setSendVerification(false);
-                      }}
-                    >
-                      Forgot password?
-                    </div>
-                    <div>
-                      <input
-                        className="mx-1"
-                        type="checkbox"
-                        onClick={() => showPassword('passwordInputLg')}
-                      />
-                      Show Password
-                    </div>
-                    <input className="hidden" type="submit" value="Submit" />
-                  </div>
-                  <div className="flex justify-center mt-6 mb-4">
-                    <button
-                      type="button"
-                      className="rounded-md text-xl w-[20rem] bg-[#C1C8FF] hover:brightness-90 px-4 py-2"
-                      onClick={() => {
-                        signIn();
-                      }}
-                    >
-                      Sign in
-                    </button>
-                  </div>
-                </form>
-                {/* Error and verification messages */}
-                <div className="text-center">{errorMsg}</div>
-                {/* !change if needed */}
-                {/* Uncomment to allow resend verification email option (users could spam) */}
-                {/* {sendVerification && (
-                    <div className='flex justify-center'>
-                      <button className="underline" onClick={() => sendVerificationEmail()}>
-                        Resend verification
-                      </button>
-                    </div>
-                  )} */}
-                <div className="text-center text-gray-500 text-xl">or</div>
-                <button
-                  className="px-4 py-2 w-full rounded-md shadow-md bg-white my-4 text-lg font-bold hover:shadow-lg hover:bg-gray-100 text-left flex items-center"
-                  onClick={() => signInWithGoogle()}
-                >
-                  <Image src={GoogleIcon} alt="GoogleIcon" width={25} height={25} />
-                  <p className="mx-2">Sign in with Google</p>
-                </button>
-              </React.Fragment>
-            ) : (
-              <React.Fragment>
-                <div className="text-left">
-                  <ArrowBackIcon
-                    className="cursor-pointer"
-                    onClick={() => {
-                      setPasswordResetDialog(false);
-                      setErrorMsg('');
-                    }}
-                  />
-                </div>
-                <h1 className="text-2xl my-4">Reset Password</h1>
-                <input
-                  className="w-full rounded-lg p-2"
-                  value={currentEmail}
-                  onChange={(e) => setCurrentEmail(e.target.value)}
-                  style={{ backgroundColor: '#C1C8FF' }}
-                  placeholder="Email"
-                ></input>
-                <button
-                  className=" px-4 py-2 rounded-md shadow-md bg-[#C1C8FF] hover:brightness-90 my-6"
-                  onClick={() => {
-                    sendResetEmail();
-                    setErrorMsg('');
-                  }}
-                >
-                  Send Reset Email
-                </button>
-                <div className="text-left">{errorMsg}</div>
-              </React.Fragment>
-            )}
-          </section>
-          <section
-            id="signUpSection"
-            className="hidden bg-[#F2F3FF] 2xl:min-h-[30rem] min-h-[28rem] rounded-lg p-6"
-          >
-            <form onSubmit={handleSignUpSubmit}>
-              <h1 className="text-xl font-bold mt-4 mb-2">Email</h1>
-              <input
-                className="w-full rounded-lg p-2"
-                value={currentEmail}
-                onChange={(e) => setCurrentEmail(e.target.value)}
-                style={{ backgroundColor: '#C1C8FF' }}
-                type="text"
-                name="email"
-                autoComplete="email"
-                placeholder="email@example.com"
-              ></input>
-              <h1 className="text-xl font-bold mt-4 mb-2">Password</h1>
-              <input
-                id="passwordInputSignUp"
-                className="w-full rounded-lg p-2"
-                value={currentPassword}
-                onChange={(e) => setCurrentPassword(e.target.value)}
-                style={{ backgroundColor: '#C1C8FF' }}
-                type="password"
-                name="password"
-                autoComplete="current-password"
-                placeholder="Password"
-              ></input>
-              <div className="flex justify-end">
-                <div>
-                  <input
-                    className="mx-1"
-                    type="checkbox"
-                    onClick={() => showPassword('passwordInputSignUp')}
-                  />
-                  Show Password
-                </div>
-                <input className="hidden" type="submit" value="Submit" />
-              </div>
-              <div className="flex justify-center mt-6 mb-4">
-                <button
-                  type="button"
-                  className="rounded-md text-xl w-[20rem] bg-[#C1C8FF] hover:brightness-90 px-4 py-2"
-                  onClick={() => {
-                    signUp();
-                  }}
-                >
-                  Sign Up
-                </button>
-              </div>
-            </form>
-            {/* Error and verification messages */}
-            <div className="text-center">{errorMsg}</div>
-          </section>
-        </div>
-        <div className="flex xl:w-1/2 w-full items-center xl:justify-center lg:justify-start justify-center">
-          <Image alt="login image" src={LoginImage} width={500} height={600}></Image>
-        </div>
-=======
       <section className="bg-secondary min-h-screen">
         <div className="p-4">
           <Link href="/" passHref>
@@ -517,7 +278,6 @@
             </section>
           </div>
         </div>
->>>>>>> 4b115c7c
       </section>
     </>
   );
