import Head from 'next/head';
import { useRouter } from 'next/router';
import React, { useEffect, useState, useLayoutEffect } from 'react';
import LoadIcon from '../components/LoadIcon';
import { useUser } from '../lib/profile/user-data';
import { RequestHelper } from '../lib/request-helper';
import { useAuthContext } from '../lib/user/AuthContext';
import firebase from 'firebase/app';
import { Formik, Form, Field, ErrorMessage } from 'formik';
import schools from '../public/schools.json';
import majors from '../public/majors.json';

/**
 * The registration page.
 *
 * Registration: /
 */

export default function Register() {
  const router = useRouter();

  const { user, hasProfile, updateProfile } = useAuthContext();
  const [resumeFile, setResumeFile] = useState<File | null>(null);
  const [loading, setLoading] = useState(true);
  const [formValid, setFormValid] = useState(true);

  const checkRedirect = async () => {
    if (hasProfile) router.push('/profile');
    else setLoading(false);
  };

  useEffect(() => {
    setTimeout(() => {
      //load json data into dropdown list for universities and majors
      if (document.getElementById('schools') !== null) {
        for (let school of schools) {
          let option = document.createElement('option');
          option.text = school['university'];
          option.value = school['university'];
          let select = document.getElementById('schools');
          select.appendChild(option);
        }
      }

      if (document.getElementById('majors') !== null) {
        for (let major of majors) {
          let option = document.createElement('option');
          option.text = major['major'];
          option.value = major['major'];
          let select = document.getElementById('majors');
          select.appendChild(option);
        }
      }
    }, 0);
  }, []);

  useEffect(() => {
    checkRedirect();
  }, [user]);

  const getExtension = (filename: string) => {
    for (let i = filename.length - 1; i >= 0; i--) {
      if (filename.charAt(i) == '.') return filename.substring(i, filename.length);
    }
    return '';
  };

  const handleSubmit = async (registrationData) => {
    try {
      if (resumeFile) {
        const formData = new FormData();
        formData.append('resume', resumeFile);
        formData.append(
          'fileName',
          `resume_${registrationData.user.firstName}_${
            registrationData.user.lastName
          }${getExtension(resumeFile.name)}`,
        );
        await fetch('/api/resume/upload', {
          method: 'post',
          body: formData,
        });
      }
      await RequestHelper.post<Registration, any>('/api/applications', {}, registrationData);
      alert('Profile created successful');
      updateProfile(registrationData);
      router.push('/profile');
    } catch (error) {
      console.error(error);
      console.log('Request creation error');
    }
  };

  if (!user) {
    router.push('/');
  }

  if (loading) {
    return <LoadIcon width={200} height={200} />;
  }

  //disables submitting form on enter key press
  function onKeyDown(keyEvent) {
    if ((keyEvent.charCode || keyEvent.keyCode) === 13) {
      keyEvent.preventDefault();
    }
  }

  return (
    <div className="flex flex-col flex-grow bg-white">
      <Head>
        <title>Hacker Registration</title>
        <meta name="description" content="Register for [HACKATHON NAME]" />
        <link rel="icon" href="/favicon.ico" />
      </Head>

      <section id="jumbotron" className="p-2 px-6">
        <div className="max-w-4xl py-6 mx-auto flex flex-col items-center">
          <div className="registrationTitle text-4xl font-bold text-center">
            Hacker Registration
          </div>
          <div className="text-1xl my-4 font-bold font-small text-center">
            Please fill out the following fields. The application should take approximately 5
            minutes.
          </div>
        </div>
      </section>

      <section className="flex justify-center">
        <Formik
          initialValues={{
            id: user?.id || '',
            user: {
              id: user?.id || '',
              preferredEmail: user?.preferredEmail || '',
              firstName: user?.firstName || '',
              lastName: user?.lastName || '',
              permissions: user?.permissions || ['hacker'],
            },
            age: null,
            gender: '',
            race: '',
            ethnicity: '',
            university: '',
            major: '',
            studyLevel: '',
            hackathonExperience: null,
            softwareExperience: '',
            heardFrom: '',
            size: '',
            dietary: [],
            accomodations: '',
            github: '',
            linkedin: '',
            website: '',
            companies: [],
          }}
          //validation
<<<<<<< HEAD
=======
          //Get condition in which values.[value] is invalid and set error message in errors.[value]. Value is a value from the form(look at initialValues)
>>>>>>> 4c74a940
          validate={(values) => {
            const errors: any = {};
            // empErrors for nested user object
            let empErrors: any = {};
            //first name validation
            if (!values.user.firstName) {
              empErrors.firstName = 'Required';
              errors.user = empErrors;
            }
            //last name validation
            if (!values.user.lastName) {
              empErrors.lastName = 'Required';
              errors.user = empErrors;
            }
            //email validation
            if (!values.user.preferredEmail) {
              empErrors.preferredEmail = 'Required';
              errors.user = empErrors;
            } else if (
              !/^[A-Z0-9._%+-]+@[A-Z0-9.-]+\.[A-Z]{2,}$/i.test(values.user.preferredEmail)
            ) {
              //regex matches characters before @, characters after @, and 2 or more characters after . (domain)
              empErrors.preferredEmail = 'Invalid email address';
              errors.user = empErrors;
            }
            //age validation
            if (!values.age) {
              errors.age = 'Required';
            } else if (values.age < 1 || values.age > 100) {
              errors.age = 'Not a valid age';
            }
            //gender validation
            if (!values.gender) {
              errors.gender = 'Required';
            }
            //race validation
            if (!values.race) {
              errors.race = 'Required';
            }
            //ethnicity validation
            if (!values.ethnicity) {
              errors.ethnicity = 'Required';
            }
            //university validation
            if (!values.university) {
              errors.university = 'Required';
            }
            //major validation
            if (!values.major) {
              errors.major = 'Required';
            }
            //studyLevel validation
            if (!values.studyLevel) {
              errors.studyLevel = 'Required';
            }
            //hackathonExperience validation
            if (!values.hackathonExperience && values.hackathonExperience !== 0) {
              errors.hackathonExperience = 'Required';
            } else if (values.hackathonExperience < 0 || values.hackathonExperience > 100) {
              errors.hackathonExperience = 'Not a valid number';
            }
            //softwareExperience validation
            if (!values.softwareExperience) {
              errors.softwareExperience = 'Required';
            }
            //heardFrom validation
            if (!values.heardFrom) {
              errors.heardFrom = 'Required';
            }
            //size validation
            if (!values.size) {
              errors.size = 'Required';
            }

            return errors;
          }}
          onSubmit={async (values, { setSubmitting }) => {
            await new Promise((r) => setTimeout(r, 500));
            handleSubmit(values);
            setSubmitting(false);
            // alert(JSON.stringify(values, null, 2)); //Displays form results on submit for testing purposes
          }}
        >
          {({ values, handleChange, isValid, dirty }) => (
            // Field component automatically hooks input to form values. Use name attribute to match corresponding value
            // ErrorMessage component automatically displays error based on validation above. Use name attribute to match corresponding value
            <Form
              onKeyDown={onKeyDown}
              noValidate
              className="registrationForm flex flex-col max-w-4xl px-6 w-[56rem] text-lg"
            >
<<<<<<< HEAD
              <div className="text-2xl py-1 border-b-2 border-black mr-auto my-6">General</div>
=======
              <div className="text-2xl py-1 border-b-2 border-black mr-auto mt-8">General</div>
>>>>>>> 4c74a940
              <label htmlFor="firstName" className="mt-4">
                *First Name
              </label>
              <Field
                id="firstName"
                name="user.firstName"
                className="border-2 border-gray-400 rounded-md p-1"
              />
              <ErrorMessage
                name="user.firstName"
                render={(msg) => <div className="text-red-600">{msg}</div>}
              />

              <label htmlFor="lastName" className="mt-4">
                *Last Name
              </label>
              <Field
                id="lastName"
                name="user.lastName"
                className="border-2 border-gray-400 rounded-md p-1"
              />
              <ErrorMessage
                name="user.lastName"
                render={(msg) => <div className="text-red-600">{msg}</div>}
              />

              <label htmlFor="email" className="mt-4">
                *Email
              </label>
              <Field
                id="email"
                name="user.preferredEmail"
                className="border-2 border-gray-400 rounded-md p-1"
              />
              <ErrorMessage
                name="user.preferredEmail"
                render={(msg) => <div className="text-red-600">{msg}</div>}
              />

              <label htmlFor="email" className="mt-4">
                *Age
              </label>
              <input
                id="age"
                className="border-2 border-gray-400 rounded-md p-1"
                name="age"
                type="number"
                min="1"
                max="100"
                pattern="[0-9]+"
                onChange={handleChange}
                value={values.age}
              />
              <ErrorMessage
                name="age"
                render={(msg) => <div className="text-red-600">{msg}</div>}
              />

              <label htmlFor="gender" className="mt-4">
                *Gender
              </label>
              <Field
                as="select"
                name="gender"
                className="border-2 border-gray-400 rounded-md p-1 mr-auto"
              >
                <option value="" disabled selected></option>
                <option value="Female">Female</option>
                <option value="Male">Male</option>
                <option value="Other">Other</option>
                <option value="notSay">Prefer not to say</option>
              </Field>
              <ErrorMessage
                name="gender"
                render={(msg) => <div className="text-red-600">{msg}</div>}
              />

              <label htmlFor="race" className="mt-4">
                *Race
              </label>
              <Field
                as="select"
                name="race"
                className="border-2 border-gray-400 rounded-md p-1 mr-auto"
              >
                <option value="" disabled selected></option>
                <option value="Native American">Native American</option>
                <option value="Asian">Asian/Pacific Islander</option>
                <option value="Black">Black or African American</option>
                <option value="Hispanic">Hispanic</option>
                <option value="White">White / Caucasian</option>
                <option value="Other">Multiple / Other</option>
                <option value="notSay">Prefer not to answer</option>
              </Field>
              <ErrorMessage
                name="race"
                render={(msg) => <div className="text-red-600">{msg}</div>}
              />

              <label htmlFor="ethnicity" className="mt-4">
                *Enthicity
              </label>
              <Field
                as="select"
                name="ethnicity"
                className="border-2 border-gray-400 rounded-md p-1 mr-auto"
              >
                <option value="" disabled selected></option>
                <option value="hispanic">Hispanic or Latino</option>
                <option value="notHispanic">Not Hispanic or Latino</option>
              </Field>
              <ErrorMessage
                name="ethnicity"
                render={(msg) => <div className="text-red-600">{msg}</div>}
              />

<<<<<<< HEAD
              <div className="text-2xl py-1 border-b-2 border-black mr-auto my-6">School Info</div>
=======
              <div className="text-2xl py-1 border-b-2 border-black mr-auto mt-8">School Info</div>
>>>>>>> 4c74a940
              <label htmlFor="university" className="mt-4">
                *This event is for college students worldwide. Which university do you attend?
              </label>
              <Field
                type="text"
                id="university"
                name="university"
                list="schools"
                className="border-2 border-gray-400 rounded-md p-1"
                autoComplete="off"
              ></Field>
              <datalist id="schools">
                <option value="" disabled selected></option>
              </datalist>
              <ErrorMessage
                name="university"
                render={(msg) => <div className="text-red-600">{msg}</div>}
              />

              <label htmlFor="major" className="mt-4">
                *All majors are welcome at this event. What is your major?
              </label>
              <Field
                type="text"
                id="major"
                name="major"
                list="majors"
                className="border-2 border-gray-400 rounded-md p-1"
                autoComplete="off"
              ></Field>
              <datalist id="majors">
                <option value="" disabled selected></option>
              </datalist>
              <ErrorMessage
                name="major"
                render={(msg) => <div className="text-red-600">{msg}</div>}
              />

              <label htmlFor="studyLevel" className="mt-4">
                *Current level of study
              </label>
              <Field
                as="select"
                name="studyLevel"
                className="border-2 border-gray-400 rounded-md p-1 mr-auto"
              >
                <option value="" disabled selected></option>
                <option value="freshman">Freshman</option>
                <option value="sophomore">Sophomore</option>
                <option value="junior">Junior</option>
                <option value="senior">Senior</option>
                <option value="grad">Graduate Student</option>
              </Field>
              <ErrorMessage
                name="studyLevel"
                render={(msg) => <div className="text-red-600">{msg}</div>}
              />

<<<<<<< HEAD
              <div className="text-2xl py-1 border-b-2 border-black mr-auto my-6">
=======
              <div className="text-2xl py-1 border-b-2 border-black mr-auto mt-8">
>>>>>>> 4c74a940
                Hackathon Experience
              </div>
              <label htmlFor="hackathonExperience" className="mt-4">
                *How many hackathons have you attended before?
              </label>
              <input
                className="border-2 border-gray-400 rounded-md p-1"
                name="hackathonExperience"
                type="number"
                min="0"
                max="100"
                onChange={handleChange}
                value={values.hackathonExperience}
              />
              <ErrorMessage
                name="hackathonExperience"
                render={(msg) => <div className="text-red-600">{msg}</div>}
              />

              <label htmlFor="softwareExperience" className="mt-4">
                *Relative software-building experience:
              </label>
              <Field
                as="select"
                name="softwareExperience"
                className="border-2 border-gray-400 rounded-md p-1 mr-auto"
              >
                <option value="" disabled selected></option>
                <option value="Beginner">Beginner</option>
                <option value="Intermediate">Intermediate</option>
                <option value="Advanced">Advanced</option>
                <option value="Expert">Expert</option>
              </Field>
              <ErrorMessage
                name="softwareExperience"
                render={(msg) => <div className="text-red-600">{msg}</div>}
              />

              {/*ORGANIZER CAN CUSTOMIZE DROPDOWN OPTIONS*/}
              <label htmlFor="heardFrom" className="mt-4">
                *Where did you hear about HackPortal?
              </label>
              <Field
                as="select"
                name="heardFrom"
                className="border-2 border-gray-400 rounded-md p-1 mr-auto"
              >
                <option value="" disabled selected></option>
                <option value="Instagram">Instagram</option>
                <option value="Twitter">Twitter</option>
                <option value="Site">Event Site</option>
                <option value="Friend">Friend</option>
              </Field>
              <ErrorMessage
                name="heardFrom"
                render={(msg) => <div className="text-red-600">{msg}</div>}
              />

<<<<<<< HEAD
              <div className="text-2xl py-1 border-b-2 border-black mr-auto my-6">Event Info</div>
=======
              <div className="text-2xl py-1 border-b-2 border-black mr-auto mt-8">Event Info</div>
>>>>>>> 4c74a940
              <label htmlFor="size" className="mt-4">
                *Shirt Size
              </label>
              <Field
                as="select"
                name="size"
                className="border-2 border-gray-400 rounded-md p-1 mr-auto"
              >
                <option value="" disabled selected></option>
                <option value="s">S</option>
                <option value="m">M</option>
                <option value="l">L</option>
                <option value="xl">XL</option>
              </Field>
              <ErrorMessage
                name="size"
                render={(msg) => <div className="text-red-600">{msg}</div>}
              />

              <label htmlFor="dietary" className="mt-4">
                Allergies / Dietary Restrictions:
              </label>
              <div role="group" aria-labelledby="checkbox-group" className="flex flex-col">
                <label>
                  <Field type="checkbox" name="dietary" value="Vegan" />
                  &nbsp;Vegan
                </label>
                <label>
                  <Field type="checkbox" name="dietary" value="Vegitarian" />
                  &nbsp;Vegitarian
                </label>
                <label>
                  <Field type="checkbox" name="dietary" value="Nuts" />
                  &nbsp;Nuts
                </label>
                <label>
                  <Field type="checkbox" name="dietary" value="Fish" />
                  &nbsp;Fish
                </label>
                <label>
                  <Field type="checkbox" name="dietary" value="Wheat" />
                  &nbsp;Wheat
                </label>
                <label>
                  <Field type="checkbox" name="dietary" value="Dairy" />
                  &nbsp;Dairy
                </label>
                <label>
                  <Field type="checkbox" name="dietary" value="Eggs" />
                  &nbsp;Eggs
                </label>
              </div>

              <label htmlFor="accomodations" className="mt-4">
                Anything else we can do to better accommodate you at our hackathon?
              </label>
              <Field
                as="textarea"
                name="accomodations"
                placeholder="List any accessibility concerns here"
                className="border-2 border-gray-400 rounded-md p-1"
              ></Field>

<<<<<<< HEAD
              <div className="text-2xl py-1 border-b-2 border-black mr-auto my-6">Sponsor Info</div>
=======
              <div className="text-2xl py-1 border-b-2 border-black mr-auto mt-8">Sponsor Info</div>
>>>>>>> 4c74a940
              <label htmlFor="github" className="mt-4">
                Github:
              </label>
              <Field
                id="github"
                name="github"
                className="border-2 border-gray-400 rounded-md p-1"
              />

              <label htmlFor="linkedin" className="mt-4">
                LinkedIn:
              </label>
              <Field
                id="github"
                name="linkedin"
                className="border-2 border-gray-400 rounded-md p-1"
              />

              <label htmlFor="website" className="mt-4">
                Personal Website:
              </label>
              <Field
                id="github"
                name="website"
                className="border-2 border-gray-400 rounded-md p-1"
              />

              <label htmlFor="companies" className="mt-4">
                Companies to send my resume to:
              </label>
              <div role="group" aria-labelledby="checkbox-group" className="flex flex-col">
                <label>
                  <Field type="checkbox" name="companies" value="State Farm" />
                  &nbsp;State Farm
                </label>
                <label>
                  <Field type="checkbox" name="companies" value="American Airlines" />
                  &nbsp;American Airlines
                </label>
                <label>
                  <Field type="checkbox" name="companies" value="Capital One" />
                  &nbsp;Capital One
                </label>
                <label>
                  <Field type="checkbox" name="companies" value="Ebay" />
                  &nbsp;Ebay
                </label>
                <label>
                  <Field type="checkbox" name="companies" value="Facebook" />
                  &nbsp;Facebook
                </label>
              </div>

              <label className="mt-4">
                Upload your resume:
                <br />
                <input
                  onChange={(e) => setResumeFile(e.target.files[0])}
                  name="resume"
                  type="file"
                  formEncType="multipart/form-data"
                  accept=".pdf, .doc, .docx, image/png, image/jpeg, .txt, .tex, .rtf"
                />
                <br />
              </label>

<<<<<<< HEAD
=======
              {/* Submit */}
>>>>>>> 4c74a940
              <div className="my-8">
                <button
                  type="submit"
                  className="mr-auto cursor-pointer px-4 py-2 rounded-md bg-blue-200 hover:bg-blue-300"
                  onClick={() => setFormValid(!(!isValid || !dirty))}
                >
                  Submit
                </button>
                {!isValid && !formValid && (
                  <div className="text-red-600">Error: The form has invalid fields</div>
                )}
              </div>
            </Form>
          )}
        </Formik>
      </section>
    </div>
  );
}<|MERGE_RESOLUTION|>--- conflicted
+++ resolved
@@ -156,10 +156,7 @@
             companies: [],
           }}
           //validation
-<<<<<<< HEAD
-=======
           //Get condition in which values.[value] is invalid and set error message in errors.[value]. Value is a value from the form(look at initialValues)
->>>>>>> 4c74a940
           validate={(values) => {
             const errors: any = {};
             // empErrors for nested user object
@@ -251,11 +248,7 @@
               noValidate
               className="registrationForm flex flex-col max-w-4xl px-6 w-[56rem] text-lg"
             >
-<<<<<<< HEAD
-              <div className="text-2xl py-1 border-b-2 border-black mr-auto my-6">General</div>
-=======
               <div className="text-2xl py-1 border-b-2 border-black mr-auto mt-8">General</div>
->>>>>>> 4c74a940
               <label htmlFor="firstName" className="mt-4">
                 *First Name
               </label>
@@ -372,11 +365,7 @@
                 render={(msg) => <div className="text-red-600">{msg}</div>}
               />
 
-<<<<<<< HEAD
-              <div className="text-2xl py-1 border-b-2 border-black mr-auto my-6">School Info</div>
-=======
               <div className="text-2xl py-1 border-b-2 border-black mr-auto mt-8">School Info</div>
->>>>>>> 4c74a940
               <label htmlFor="university" className="mt-4">
                 *This event is for college students worldwide. Which university do you attend?
               </label>
@@ -435,11 +424,7 @@
                 render={(msg) => <div className="text-red-600">{msg}</div>}
               />
 
-<<<<<<< HEAD
-              <div className="text-2xl py-1 border-b-2 border-black mr-auto my-6">
-=======
               <div className="text-2xl py-1 border-b-2 border-black mr-auto mt-8">
->>>>>>> 4c74a940
                 Hackathon Experience
               </div>
               <label htmlFor="hackathonExperience" className="mt-4">
@@ -498,11 +483,7 @@
                 render={(msg) => <div className="text-red-600">{msg}</div>}
               />
 
-<<<<<<< HEAD
-              <div className="text-2xl py-1 border-b-2 border-black mr-auto my-6">Event Info</div>
-=======
               <div className="text-2xl py-1 border-b-2 border-black mr-auto mt-8">Event Info</div>
->>>>>>> 4c74a940
               <label htmlFor="size" className="mt-4">
                 *Shirt Size
               </label>
@@ -566,11 +547,7 @@
                 className="border-2 border-gray-400 rounded-md p-1"
               ></Field>
 
-<<<<<<< HEAD
-              <div className="text-2xl py-1 border-b-2 border-black mr-auto my-6">Sponsor Info</div>
-=======
               <div className="text-2xl py-1 border-b-2 border-black mr-auto mt-8">Sponsor Info</div>
->>>>>>> 4c74a940
               <label htmlFor="github" className="mt-4">
                 Github:
               </label>
@@ -637,10 +614,7 @@
                 <br />
               </label>
 
-<<<<<<< HEAD
-=======
               {/* Submit */}
->>>>>>> 4c74a940
               <div className="my-8">
                 <button
                   type="submit"
