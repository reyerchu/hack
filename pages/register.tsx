import Head from 'next/head';
import { useRouter } from 'next/router';
import React, { useEffect, useState } from 'react';
import LoadIcon from '../components/LoadIcon';
import { useUser } from '../lib/profile/user-data';
import { RequestHelper } from '../lib/request-helper';
import { useAuthContext } from '../lib/user/AuthContext';
import firebase from 'firebase/app';

/**
 * The registration page.
 *
 * Registration: /
 */

export default function Register() {
  const router = useRouter();

<<<<<<< HEAD
  const { user, hasProfile, updateProfile } = useAuthContext();
  const [resumeFile, setResumeFile] = useState<File | null>(null);
  const [loading, setLoading] = useState(true);
=======
  const { checkIfProfileExists, updateUser, isSignedIn } = useAuthContext();
  const [resumeFile, setResumeFile] = useState<File>();
>>>>>>> c4e110f7

  const checkRedirect = async () => {
    if (hasProfile) router.push('/profile');
<<<<<<< HEAD
    else setLoading(true);
=======
    if (!isSignedIn) router.push('/auth');
>>>>>>> c4e110f7
  };

  useEffect(() => {
    checkRedirect();
  }, [user]);

  const getExtension = (filename: string) => {
    for (let i = filename.length - 1; i >= 0; i--) {
      if (filename.charAt(i) == '.') return filename.substring(i, filename.length);
    }
    return '';
  };

  const handleSubmit = async () => {
    try {
<<<<<<< HEAD
      if (resumeFile) {
        const formData = new FormData();
        formData.append('resume', resumeFile);
        formData.append(
          'fileName',
          `resume_${registrationData.user.firstName}_${
            registrationData.user.lastName
          }${getExtension(resumeFile.name)}`,
        );
        await fetch('/api/resume/upload', {
          method: 'post',
          body: formData,
        });
      }
      await RequestHelper.post<Registration, any>('/api/applications', {}, registrationData);
=======
      const formData = new FormData();
      formData.append('resume', resumeFile);
      formData.append(
        'fileName',
        `resume_${registrationData.user.firstName}_${registrationData.user.lastName}${getExtension(
          resumeFile.name,
        )}`,
      );
      await fetch('/api/resume/upload', {
        method: 'post',
        body: formData,
      });
      await RequestHelper.post<Registration, void>('/api/applications', {}, registrationData);
      updateUser(firebase.auth().currentUser);
>>>>>>> c4e110f7
      alert('Profile created successful');
      updateProfile(registrationData);
      router.push('/profile');
    } catch (error) {
      console.error(error);
      console.log('Request creation error');
    }
  };

  const [registrationData, setRegistrationData] = useState<Registration>({
    id: user?.id || '',
    timestamp: parseInt((new Date().getTime() / 1000).toFixed(0)),
    user: {
      id: user?.id || '',
      preferredEmail: user?.preferredEmail || '',
      firstName: user?.firstName || '',
      lastName: user?.lastName || '',
      permissions: user?.permissions || ['hacker'],
    },
    age: 18,
    gender: 'Other',
    race: 'Indian',
    ethnicity: 'hispanic',
    university: '',
    major: '',
    studyLevel: 'freshman',
    hackathonExperience: 0,
    softwareExperience: 'Beginner',
    heardFrom: 'Instagram',
    size: 's',
    dietary: [],
    accomodations: '',
    github: '',
    linkedin: '',
    website: '',
    //resume: '',
    companies: [],
  });

  const updateUserData = (e: React.ChangeEvent<HTMLInputElement>) => {
    setRegistrationData({
      ...registrationData,
      user: {
        ...registrationData.user,
        [e.target.name]: e.target.value,
      },
    });
  };

  const updateRegistrationData = (e: any) => {
    setRegistrationData({
      ...registrationData,
      [e.target.name]: e.target.value,
    });
  };

  const updateDietary = (e: React.ChangeEvent<HTMLInputElement>) => {
    if (registrationData.dietary.includes(e.target.name)) {
      setRegistrationData((prev) => ({
        ...prev,
        dietary: [...prev.dietary].filter((diet) => diet !== e.target.name),
      }));
    } else {
      setRegistrationData((prev) => ({
        ...prev,
        dietary: [...prev.dietary, e.target.name],
      }));
    }
  };

  const updateCompanies = (e: React.ChangeEvent<HTMLInputElement>) => {
    if (registrationData.companies.includes(e.target.name as Companies)) {
      setRegistrationData((prev) => ({
        ...prev,
        companies: [...prev.companies].filter((company) => company !== e.target.name),
      }));
    } else {
      setRegistrationData((prev) => ({
        ...prev,
        companies: [...prev.companies, e.target.name as Companies],
      }));
    }
  };

  if (!user) {
    router.push('/');
  }

  if (loading) {
    return <LoadIcon width={200} height={200} />;
  }

  return (
    <div className="flex flex-col flex-grow bg-white">
      <Head>
        <title>Hacker Registration</title>
        <meta name="description" content="Register for [HACKATHON NAME]" />
        <link rel="icon" href="/favicon.ico" />
      </Head>
      <section id="jumbotron" className="p-2">
        <div className="max-w-4xl py-6 mx-auto">
          <div className="text-4xl  text-left">Hacker Registration</div>
          <div className="text-1xl my-4 font-bold font-small text-left">
            Please fill out the following fields. The application should take approximately 5
            minutes.
          </div>
        </div>
      </section>
      <section id="registration" className="m-4">
        <div className="max-w-4xl py-4 pt-8 mx-auto text-2xl font-bold text-left">General</div>
        <div className="max-w-4xl py-4 mx-auto">
          <form className="max-w-4xl mx-auto">
            <label className="text-1xl my-4 font-bold font-small text-left">
              *Enter your first name:
              <br />
              <input
                className="border min-w-full pt-3 pb-3 text-grey-darkest px-5 bg-indigo-100 rounded-md"
                placeholder="John"
                type="text"
                name="firstName"
                autoComplete="given-name"
                required
                value={registrationData.user.firstName}
                onChange={(e) => updateUserData(e)}
              />
              <br />
              <br />
            </label>
            <label className="text-1xl my-4 font-bold font-small text-left">
              *Enter your last name:
              <br />
              <input
                className="border min-w-full pt-3 pb-3 text-grey-darkest px-5 bg-indigo-100 rounded-md"
                placeholder="Smith"
                type="text"
                name="lastName"
                autoComplete="family-name"
                required
                value={registrationData.user.lastName}
                onChange={(e) => updateUserData(e)}
              />
              <br />
              <br />
            </label>
            <label className="text-1xl my-4 font-bold font-small text-left">
              *Enter your email:
              <br />
              <input
                placeholder="email@example.com"
                type="text"
                className="border min-w-full pt-3 pb-3 text-grey-darkest px-5 bg-indigo-100 rounded-md"
                name="preferredEmail"
                autoComplete="email"
                required
                value={registrationData.user.preferredEmail}
                onChange={(e) => updateUserData(e)}
              />
              <br />
              <br />
            </label>

            <label className="text-1xl my-4 font-bold font-small text-left">
              *Age:
              <br />
              <input
                placeholder="18"
                className="border min-w-full pt-3 pb-3 text-grey-darkest px-5 bg-indigo-100 rounded-md"
                name="age"
                type="number"
                min="0"
                max="100"
                value={registrationData.age}
                required
                onChange={(e) => updateRegistrationData(e)}
              />
              <br />
              <br />
            </label>

            <label className="text-1xl my-4 font-bold font-small text-left">
              *Gender:
              <br />
              <select
                className="border min-w-50 px-2 text-grey-darkest absolute h-8 bg-indigo-100 rounded-md"
                name="gender"
                value={registrationData.gender}
                onChange={(e) => updateRegistrationData(e)}
                required
              >
                <option value="Other">Other</option>
                <option value="Female">Female</option>
                <option value="Male">Male</option>
                <option value="notSay">Prefer not to say</option>
              </select>
              <br />
              <br />
            </label>

            <label className="text-1xl font-bold font-small text-left">
              *Race:
              <br />
              <select
                className="border min-w-50 px-2 text-grey-darkest absolute h-8 bg-indigo-100 rounded-md"
                name="race"
                required
                value={registrationData.race}
                onChange={(e) => updateRegistrationData(e)}
              >
                <option value="Indian">American Indian or Alaska Native</option>
                <option value="Asian">Asian</option>
                <option value="Black">Black or African American</option>
                <option value="Pacific">Native Hawaiian or Other Pacific Islander</option>
                <option value="White">White</option>
              </select>
              <br />
              <br />
            </label>

            <label className="text-1xl my-4 font-bold font-small text-left">
              *Ethnicity:
              <br />
              <select
                className="border min-w-50 px-2 text-grey-darkest absolute h-8 bg-indigo-100 rounded-md"
                name="ethnicity"
                value={registrationData.ethnicity}
                onChange={(e) => updateRegistrationData(e)}
                required
              >
                <option value="hispanic">Hispanic or Latino</option>
                <option value="notHispanic">Not Hispanic or Latino</option>
              </select>
              <br />
              <br />
            </label>
            <section id="registration">
              <div className="max-w-4xl py-4 pt-8 mx-auto text-2xl font-bold text-left">
                School Info
              </div>
            </section>
            <label className="text-1xl my-4 font-bold font-small text-left">
              *This event is for college students worldwide. Which university do you attend?
              <br />
              <input
                placeholder="University of Knowledge"
                className="border min-w-full pt-3 pb-3 text-grey-darkest px-5 bg-indigo-100 rounded-md"
                type="text"
                name="university"
                value={registrationData.university}
                onChange={(e) => updateRegistrationData(e)}
                required
              />
              <br />
              <br />
            </label>

            <label className="text-1xl my-4 font-bold font-small text-left">
              *All majors are welcome at this event. What is your major?
              <br />
              <input
                placeholder="Computer Science, Accounting, etc."
                className="border min-w-full pt-3 pb-3 text-grey-darkest px-5 bg-indigo-100 rounded-md"
                type="text"
                name="major"
                value={registrationData.major}
                onChange={(e) => updateRegistrationData(e)}
                required
              />
              <br />
              <br />
            </label>

            <label className="text-1xl my-4 font-bold font-small text-left">
              *Current level of study?
              <br />
              <select
                className="border min-w-50 px-2 text-grey-darkest absolute h-8 bg-indigo-100 rounded-md"
                placeholder="Select One"
                name="studyLevel"
                value={registrationData.studyLevel}
                onChange={(e) => updateRegistrationData(e)}
                required
              >
                <option value="freshman">Freshman</option>
                <option value="sophomore">Sophomore</option>
                <option value="junior">Junior</option>
                <option value="senior">Senior</option>
                <option value="grad">Graduate Student</option>
              </select>
              <br />
              <br />
            </label>
            <section id="registration">
              <div className="max-w-4xl py-4 pt-8 mx-auto text-2xl font-bold text-left">
                Hackathon Experience
              </div>
            </section>
            <label className="text-1xl my-4 font-bold font-small text-left">
              *How many hackathons have you attended before?
              <br />
              <input
                placeholder="0"
                className="border min-w-full pt-3 pb-3 text-grey-darkest px-5 bg-indigo-100 rounded-md"
                name="hackathonExperience"
                type="number"
                min="0"
                max="100"
                value={registrationData.hackathonExperience}
                onChange={(e) => updateRegistrationData(e)}
                required
              />
              <br />
              <br />
            </label>

            <label className="text-1xl my-4 font-bold font-small text-left">
              *Relative software-building experience:
              <br />
              <select
                className="border min-w-50 px-2 text-grey-darkest absolute h-8 bg-indigo-100 rounded-md"
                name="softwareExperience"
                value={registrationData.softwareExperience}
                onChange={(e) => updateRegistrationData(e)}
                required
              >
                <option value="Beginner">Beginner</option>
                <option value="Intermediate">Intermediate</option>
                <option value="Advanced">Advanced</option>
                <option value="Expert">Expert</option>
              </select>
              <br />
              <br />
            </label>

            {/*ORGANIZER CAN CUSTOMIZE DROPDOWN OPTIONS*/}
            <label className="text-1xl my-4 font-bold font-small text-left">
              *Where did you hear about [HACKATHON NAME]?
              <br />
              <select
                className="border min-w-50 px-2 text-grey-darkest absolute h-8 bg-indigo-100 rounded-md"
                name="heardFrom"
                value={registrationData.heardFrom}
                onChange={(e) => updateRegistrationData(e)}
                required
              >
                <option value="Instagram">Instagram</option>
                <option value="Twitter">Twitter</option>
                <option value="Site">Event Site</option>
                <option value="Friend">Friend</option>
              </select>
              <br />
              <br />
            </label>
            <section id="registration">
              <div className="max-w-4xl py-4 pt-8 mx-auto text-2xl font-bold text-left">
                Event Info
              </div>
            </section>
            <label className="text-1xl my-4 font-bold font-small text-left">
              *Shirt Size:
              <br />
              <select
                className="border min-w-50 px-2 text-grey-darkest absolute h-8 bg-indigo-100 rounded-md"
                name="size"
                value={registrationData.size}
                onChange={(e) => updateRegistrationData(e)}
                required
              >
                <option value="s">S</option>
                <option value="m">M</option>
                <option value="l">L</option>
                <option value="xl">XL</option>
              </select>
              <br />
              <br />
            </label>

            <label className="text-1xl my-4 font-bold font-small text-left">
              Allergies / Dietary Restrictions:
            </label>
            <label>
              <br />
              <input
                className="form-checkbox h-5 w-5"
                name="Vegan"
                type="checkbox"
                checked={registrationData.dietary.includes('Vegan')}
                onChange={(e) => updateDietary(e)}
              />
              <p className="inline-block pl-2">Vegan</p>
            </label>
            <label>
              <br />
              <input
                className="form-checkbox h-5 w-5"
                name="Vegitarian"
                type="checkbox"
                checked={registrationData.dietary.includes('Vegitarian')}
                onChange={(e) => updateDietary(e)}
              />
              <p className="inline-block pl-2">Vegitarian</p>
            </label>
            <label>
              <br />
              <input
                className="form-checkbox h-5 w-5"
                name="Nuts"
                type="checkbox"
                checked={registrationData.dietary.includes('Nuts')}
                onChange={(e) => updateDietary(e)}
              />
              <p className="inline-block pl-2">Nuts</p>
            </label>
            <label>
              <br />
              <input
                className="form-checkbox h-5 w-5"
                name="Fish"
                type="checkbox"
                checked={registrationData.dietary.includes('Fish')}
                onChange={(e) => updateDietary(e)}
              />
              <p className="inline-block pl-2">Fish</p>
            </label>
            <label>
              <br />
              <input
                className="form-checkbox h-5 w-5"
                name="Wheat"
                type="checkbox"
                checked={registrationData.dietary.includes('Wheat')}
                onChange={(e) => updateDietary(e)}
              />
              <p className="inline-block pl-2">Wheat</p>
            </label>
            <label>
              <br />
              <input
                className="form-checkbox h-5 w-5"
                name="Dairy"
                type="checkbox"
                checked={registrationData.dietary.includes('Dairy')}
                onChange={(e) => updateDietary(e)}
              />
              <p className="inline-block pl-2">Dairy</p>
            </label>
            <label>
              <br />
              <input
                className="form-checkbox h-5 w-5"
                name="Eggs"
                type="checkbox"
                checked={registrationData.dietary.includes('Eggs')}
                onChange={(e) => updateDietary(e)}
              />
              <p className="inline-block pl-2">Eggs</p>
              <br />
              <br />
            </label>

            <label className="text-1xl my-4 font-bold font-small text-left">
              Anything else we can do to better accommodate you at our hackathon?
              <br />
              <textarea
                className="border min-w-full pt-3 pb-3 text-grey-darkest px-5 bg-indigo-100 rounded-md"
                placeholder="List any accessibility concerns here"
                name="accomodations"
                value={registrationData.accomodations}
                onChange={(e) => updateRegistrationData(e)}
              />
              <br />
              <br />
            </label>
            <section id="registration">
              <div className="max-w-4xl py-4 pt-8 mx-auto text-2xl font-bold text-left">
                Sponsor Info
              </div>
            </section>
            <label className="text-1xl my-4 font-bold font-small text-left">
              Github:
              <br />
              <input
                className="border min-w-full pt-3 pb-3 text-grey-darkest px-5 bg-indigo-100 rounded-md"
                type="text"
                name="github"
                value={registrationData.github}
                onChange={(e) => updateRegistrationData(e)}
              />
              <br />
              <br />
            </label>

            <label className="text-1xl my-4 font-bold font-small text-left">
              LinkedIn:
              <br />
              <input
                className="border min-w-full pt-3 pb-3 text-grey-darkest px-5 bg-indigo-100 rounded-md"
                type="text"
                value={registrationData.linkedin}
                onChange={(e) => updateRegistrationData(e)}
                name="linkedin"
              />
              <br />
              <br />
            </label>

            <label className="text-1xl my-4 font-bold font-small text-left">
              Personal Website:
              <br />
              <input
                className="border min-w-full pt-3 pb-3 text-grey-darkest px-5 bg-indigo-100 rounded-md"
                type="text"
                value={registrationData.website}
                onChange={(e) => updateRegistrationData(e)}
                name="website"
              />
              <br />
              <br />
            </label>

            <label className="text-1xl my-4 font-bold font-small text-left">
              Companies to send my resume to:
            </label>
            <label>
              <br />
              <input
                className="form-checkbox h-5 w-5"
                name="SF"
                type="checkbox"
                checked={registrationData.companies.includes('SF')}
                onChange={(e) => updateCompanies(e)}
              />
              <text className="pl-2">State Farm</text>
              <br />
            </label>
            <label>
              <input
                className="form-checkbox h-5 w-5"
                name="AA"
                type="checkbox"
                checked={registrationData.companies.includes('AA')}
                onChange={(e) => updateCompanies(e)}
              />
              <text className="pl-2">American Airlines</text>
            </label>
            <label>
              <br />
              <input
                className="form-checkbox h-5 w-5"
                name="C1"
                type="checkbox"
                checked={registrationData.companies.includes('C1')}
                onChange={(e) => updateCompanies(e)}
              />
              <text className="pl-2">Capital One</text>
            </label>
            <label>
              <br />
              <input
                className="form-checkbox h-5 w-5"
                name="EB"
                type="checkbox"
                checked={registrationData.companies.includes('EB')}
                onChange={(e) => updateCompanies(e)}
              />
              <text className="pl-2">Ebay</text>
            </label>
            <label>
              <br />
              <input
                className="form-checkbox h-5 w-5"
                name="FB"
                type="checkbox"
                checked={registrationData.companies.includes('FB')}
                onChange={(e) => updateCompanies(e)}
              />
              <text className="pl-2">Facebook</text>
              <br />
              <br />
            </label>

            <label>
              Upload your resume:
              <br />
              <input
                onChange={(e) => setResumeFile(e.target.files[0])}
                name="resume"
                type="file"
                formEncType="multipart/form-data"
              />
              <br />
            </label>
            <br />
            <button
              type="button"
              className="bg-blue-500 hover:bg-blue-700 text-white font-bold py-2 px-4 border border-blue-700 rounded "
              onClick={() => handleSubmit()}
            >
              Submit
            </button>
          </form>
        </div>
      </section>
    </div>
  );
}<|MERGE_RESOLUTION|>--- conflicted
+++ resolved
@@ -16,22 +16,13 @@
 export default function Register() {
   const router = useRouter();
 
-<<<<<<< HEAD
   const { user, hasProfile, updateProfile } = useAuthContext();
   const [resumeFile, setResumeFile] = useState<File | null>(null);
   const [loading, setLoading] = useState(true);
-=======
-  const { checkIfProfileExists, updateUser, isSignedIn } = useAuthContext();
-  const [resumeFile, setResumeFile] = useState<File>();
->>>>>>> c4e110f7
 
   const checkRedirect = async () => {
     if (hasProfile) router.push('/profile');
-<<<<<<< HEAD
     else setLoading(true);
-=======
-    if (!isSignedIn) router.push('/auth');
->>>>>>> c4e110f7
   };
 
   useEffect(() => {
@@ -47,7 +38,6 @@
 
   const handleSubmit = async () => {
     try {
-<<<<<<< HEAD
       if (resumeFile) {
         const formData = new FormData();
         formData.append('resume', resumeFile);
@@ -63,22 +53,6 @@
         });
       }
       await RequestHelper.post<Registration, any>('/api/applications', {}, registrationData);
-=======
-      const formData = new FormData();
-      formData.append('resume', resumeFile);
-      formData.append(
-        'fileName',
-        `resume_${registrationData.user.firstName}_${registrationData.user.lastName}${getExtension(
-          resumeFile.name,
-        )}`,
-      );
-      await fetch('/api/resume/upload', {
-        method: 'post',
-        body: formData,
-      });
-      await RequestHelper.post<Registration, void>('/api/applications', {}, registrationData);
-      updateUser(firebase.auth().currentUser);
->>>>>>> c4e110f7
       alert('Profile created successful');
       updateProfile(registrationData);
       router.push('/profile');
