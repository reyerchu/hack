import Head from 'next/head';
import { GetServerSideProps } from 'next';
import { useRouter } from 'next/router';
import { useEffect, useState } from 'react';
import { buttonDatas, stats } from '../lib/data';
import { RequestHelper } from '../lib/request-helper';
import firebase from 'firebase/app';
import 'firebase/messaging';
import 'firebase/storage';
import KeynoteSpeaker from '../components/KeynoteSpeaker';
import HomeChallengeCard from '../components/HomeChallengeCard';
import MemberCards from '../components/MemberCards';
import SponsorCard from '../components/SponsorCard';
import FAQ from '../components/faq';
import TwitterIcon from '@mui/icons-material/Twitter';
import InstagramIcon from '@mui/icons-material/Instagram';
import FacebookIcon from '@mui/icons-material/Facebook';
import { hackPortalConfig } from '../hackportal.config';

/**
 * The home page.
 *
 * Landing: /
 *
 */
export default function Home(props: { challenges: Challenge[] }) {
  const [loading, setLoading] = useState(true);
  const router = useRouter();

  const [speakers, _] = useState<KeynoteSpeaker[]>(hackPortalConfig.keynoteSpeakers);
  const [challenges, setChallenges] = useState<Challenge[]>([]);
  const [challengeIdx, setChallengeIdx] = useState(0);
  const [members, __] = useState<Partial<TeamMember>[]>(hackPortalConfig.teamMembers);
  const [sponsor, ___] = useState<Partial<Sponsor>[]>(hackPortalConfig.sponsors);
  const [challengeData, setChallengeData] = useState({
    title: '',
    organization: '',
    description: '',
    prizes: [],
  });

  const colorSchemes: ColorScheme[] = [
    {
      light: '#F2F3FF',
      dark: '#C1C8FF',
    },
    {
      light: '#D8F8FF',
      dark: '#B0F1FF',
    },
    {
      dark: '#FCD7FF',
      light: '#FDECFF',
    },
  ];

  useEffect(() => {
    // Set amount of time notification prompt gets displayed before fading out
    setTimeout(fadeOutEffect, 3000);

    //Organize challenges in order by rank given in firebase
    const sortedChallenges = props.challenges.sort((a, b) => (a.rank > b.rank ? 1 : -1));
<<<<<<< HEAD
    setChallenges(sortedChallenges);
    setChallengeData({
      title: sortedChallenges[0].title,
      organization: sortedChallenges[0].organization,
      description: sortedChallenges[0].description,
      prizes: sortedChallenges[0].prizes,
    });
=======

    if (sortedChallenges.length != 0) {
      setChallenges(sortedChallenges);
      setChallengeData({
        title: sortedChallenges[0].title,
        organization: sortedChallenges[0].organization,
        description: sortedChallenges[0].description,
        prizes: sortedChallenges[0].prizes,
      });
    }
    setSponsor(props.sponsorCard);
>>>>>>> 2faf3047

    setLoading(false);
  }, []);

  useEffect(() => {
    // Initialize styles to first organization in list
    if (document.getElementById(`org${challengeIdx}`) !== null) {
      document.getElementById(`org${challengeIdx}`).style.textDecoration = 'underline';
      (
        document.getElementById(`org${challengeIdx}`).firstElementChild as HTMLElement
      ).style.display = 'block';
    }
  });

  // Fade out notification prompt
  const fadeOutEffect = () => {
    var fadeTarget = document.getElementById('popup');

    if (fadeTarget !== undefined && fadeTarget !== null) {
      var fadeEffect = setInterval(() => {
        if (!fadeTarget.style.opacity) {
          fadeTarget.style.opacity = '1';
        }
        if (parseFloat(fadeTarget.style.opacity) > 0) {
          fadeTarget.style.opacity = (parseFloat(fadeTarget.style.opacity) - 0.1).toString();
        } else {
          clearInterval(fadeEffect);
        }
      }, 100);
    }
  };

  const checkNotif = () => {
    //pop up visible if user did not enable push notif and browser supports push notif
    const isSupported =
      'Notification' in window &&
      'serviceWorker' in navigator &&
      'PushManager' in window &&
      firebase.messaging.isSupported();
    if (isSupported && Notification.permission !== 'granted') {
      Notification.requestPermission();
      return true;
    }
    return false;
  };

  const changeOrg = (challenge, newIdx) => {
    document.getElementById(`org${challengeIdx}`).style.textDecoration = 'none';
    (document.getElementById(`org${challengeIdx}`).firstElementChild as HTMLElement).style.display =
      'none';
    document.getElementById(`org${newIdx}`).style.textDecoration = 'underline';
    (document.getElementById(`org${newIdx}`).firstElementChild as HTMLElement).style.display =
      'block';

    setChallengeIdx(newIdx);
    setChallengeData({
      title: challenge.title,
      organization: challenge.organization,
      description: challenge.description,
      prizes: challenge.prizes,
    });
  };

  if (loading) {
    return (
      <div>
        <h1>Loading...</h1>
      </div>
    );
  }

  return (
    <>
      <Head>
        <title>HackPortal</title> {/* !change */}
        <meta name="description" content="A default HackPortal instance" /> {/* !change */}
        <link rel="icon" href="/favicon.ico" />
      </Head>
      {/* Notification info pop up */}
      {checkNotif() && (
        <div
          id="popup"
          className="fixed z-50 md:translate-x-0 translate-x-1/2 w-[22rem] rounded-md px-4 py-2 top-16 md:right-6 right-1/2 bg-red-200 md:text-base text-sm"
        >
          Turn on push notifications to recieve announcements!
        </div>
      )}
      {/* Hero section */}
      <section className="min-h-screen p-4 bg-contain bg-hero-pattern">
        <div
          style={{ minHeight: 480 }}
          className="max-w-4xl mx-auto flex flex-col justify-center items-center"
        >
          <div
            className="min-w-[280px] w-8/12 h-[240px] flex flex-col justify-center relative md:mb-28 md:min-w-full before:block before:absolute before:bottom-0 before:left-0 before:w-16 before:h-16 before:bg-transparent before:border-b-4 before:border-l-4 before:border-black
          after:block after:absolute after:top-0 after:right-0 after:w-16 after:h-16 after:bg-transparent after:border-t-4 after:border-r-4 after:border-black"
          >
            <h1 className="text-center md:text-6xl text-3xl md:font-black font-bold">HackPortal</h1>{' '}
            {/* !change */}
            <p className="text-center my-4 md:font-bold md:text-3xl text-xl">
              {' '}
              {/* !change */}A Project by ACM Development and HackUTD
            </p>
          </div>
          {/* TODO: Programmatically show these based on configured times/organizer preference */}
        </div>
        <div className="flex flex-col items-center md:flex-row md:justify-around px-4 md:space-y-0 space-y-3 > * + *">
          {buttonDatas.map((button) => (
            <button
              key={button.text}
              onClick={() => router.push(button.path)}
              className="max-w-[12rem] w-[12rem] md:max-w-full bg-indigo-300 py-4"
            >
              {button.text}
            </button>
          ))}
        </div>
      </section>
      {/* Video Space */}
      <section className="z-0 relative md:h-[560px] py-[3rem] bg-white">
        <div className="flex flex-col justify-center items-center md:flex-row">
          {/* Video */}
          {/* !change */}
          <iframe
            className="video"
            width="700"
            height="400"
            src="https://www.youtube.com/embed/niFBblrblqo"
            title="YouTube video player"
            frameBorder="0"
            allow="accelerometer; autoplay; clipboard-write; encrypted-media; gyroscope; picture-in-picture"
            allowFullScreen
          ></iframe>
          {/* Stats */}
          <div className="">
            {stats.map((stat, index) => (
              <div
                key={stat.data}
                className={`${
                  index % 2 === 0 ? 'lg:ml-40 md:ml-20 ml-14' : 'md:mr-8 mr-24'
                } text-center md:my-6 my-4`}
              >
                <p className="font-bold text-2xl text-indigo-600 lg:text-5xl">{stat.data}</p>
                <p className="font-medium text-lg lg:text-3xl">{stat.object}</p>
              </div>
            ))}
          </div>
        </div>
      </section>
      {/* About section */}
      <section className="md:p-12 p-6">
        <h1 className="md:text-4xl text-2xl font-bold my-4">About HackPortal</h1> {/* !change */}
        <div className="md:text-base text-sm">
          HackPortal is a platform for user-friendly hackathon event management. <br />
          <br />A few of its features include: A fully customizable front end, sign in with email/
          Google, hacker registration, images, challenges, sponsors, FAQ and more fetched from
          backend, push notifications, a spotlight carousel highlighting ongoing events, QR code
          check in and swag claims, report submission/ Ask a question, a built-in and easy to set up
          schedule, Hacker, Admin, and Super Admin roles, an Admin console to send announcements,
          update user roles, show number of check-ins, swag claims, and more!. <br />
          <br />
          To set up HackPortal for your hackathon, check out the{' '}
          <a
            href="https://github.com/acmutd/hackportal/blob/develop/docs/set-up.md"
            className="underline"
          >
            HackPortal Github
          </a>
          !
        </div>
      </section>
      {/* Featuring Keynotes speakers */}

<<<<<<< HEAD
      <section className="flex overflow-x-auto bg-gray-200 min-h-[24rem]">
        <div className="flex items-center justify-center font-bold p-6 md:text-4xl text-2xl my-4">
          Featuring Keynote Speakers
        </div>
        <div className="flex flex-col justify-center py-6 md:px-6">
          {/* Row 1 */}
          <div className="flex">
            {speakers.map(
              ({ name, description, fileName }, idx) =>
                idx < speakers.length / 2 && (
                  <KeynoteSpeaker
                    key={idx}
                    name={name}
                    description={description}
                    cardColor={colorSchemes[idx % 3]}
                    imageLink={fileName}
                    idx={idx}
                  />
                ),
            )}
          </div>
          {/* row 2 */}
          <div className="flex md:ml-[7rem] ml-[5rem]">
            {speakers.map(
              ({ name, description, fileName }, idx) =>
                idx >= speakers.length / 2 && (
                  <KeynoteSpeaker
                    key={idx}
                    name={name}
                    description={description}
                    cardColor={colorSchemes[idx % 3]}
                    imageLink={fileName}
                    idx={idx}
                  />
                ),
            )}
=======
      {speakers.length != 0 && (
        <section className="flex overflow-x-auto bg-gray-200 min-h-[24rem]">
          <div className="flex items-center justify-center font-bold p-6 md:text-4xl text-2xl my-4">
            Featuring Keynote Speakers
          </div>
          <div className="flex flex-col justify-center py-6 md:px-6">
            {/* Row 1 */}
            <div className="flex">
              {speakers.map(
                ({ name, description, fileName }, idx) =>
                  idx < speakers.length / 2 && (
                    <KeynoteSpeaker
                      key={idx}
                      name={name}
                      description={description}
                      cardColor={colorSchemes[idx % 3]}
                      imageLink={fileName}
                    />
                  ),
              )}
            </div>
            {/* row 2 */}
            <div className="flex md:ml-[7rem] ml-[5rem]">
              {speakers.map(
                ({ name, description, fileName }, idx) =>
                  idx >= speakers.length / 2 && (
                    <KeynoteSpeaker
                      key={idx}
                      name={name}
                      description={description}
                      cardColor={colorSchemes[idx % 3]}
                      imageLink={fileName}
                    />
                  ),
              )}
            </div>
>>>>>>> 2faf3047
          </div>
        </section>
      )}
      {/* Challenges */}
      {/* This section is hidden if there are no challenges */}
      {challenges.length != 0 && (
        <section className="p-6 ">
          <div className="font-bold p-6 md:text-4xl text-2xl my-4">Challenges</div>
          <div className="flex">
            {/* Challenge Orgs Selectors*/}
            <div className="md:w-1/4 w-1/5">
              {challenges.map((challenge, idx) => (
                <div
                  id={`org${idx}`}
                  className={`${idx} relative cursor-pointer text-center md:text-lg sm:text-sm text-xs md:py-6 py-4 my-4 bg-purple-200 rounded-sm`}
                  key={idx}
                  onClick={() => changeOrg(challenge, idx)}
                >
                  {/* change arrow color in global css to match parent selector */}
                  <div className="arrow-right absolute top-1/2 right-0 -translate-y-1/2 translate-x-full hidden"></div>
                  {challenge.organization}
                </div>
              ))}
            </div>
            {/* Challenges Description Cards */}

            <div className="md:w-3/4 w-4/5 my-4 pl-6 min-h-full">
              {/* Card */}
              <HomeChallengeCard
                title={challengeData.title}
                organization={challengeData.organization}
                description={challengeData.description}
                prizes={challengeData.prizes}
              />
            </div>
          </div>
        </section>
      )}
      {/* FAQ */}
<<<<<<< HEAD
      <section>
        <FAQ fetchedFaqs={hackPortalConfig.faq}></FAQ>
      </section>
      <section>
        {/* Team Members */}
        <div className="flex flex-col flex-grow bg-white">
          <div className="my-2">
            <h4 className="font-bold p-6 md:text-4xl text-2xl my-4">Meet Our Team :)</h4>{' '}
            {/* !change */}
            <div className="flex flex-wrap justify-center md:px-2">
              {/* Member Cards */}
              {members.map(
                ({ name, description, linkedin, github, personalSite, fileName }, idx) => (
                  <MemberCards
                    key={idx}
                    name={name}
                    description={description}
                    fileName={fileName}
                    linkedin={linkedin}
                    github={github}
                    personalSite={personalSite}
                  />
                ),
              )}
=======
      {props.answeredQuestion.length != 0 && (
        <section>
          <FAQ fetchedFaqs={props.answeredQuestion}></FAQ>
        </section>
      )}
      {members.length != 0 && (
        <section>
          {/* Team Members */}
          <div className="flex flex-col flex-grow bg-white">
            <div className="my-2">
              <h4 className="font-bold p-6 md:text-4xl text-2xl my-4">Meet Our Team :)</h4>{' '}
              {/* !change */}
              <div className="flex flex-wrap justify-center md:px-2">
                {/* Member Cards */}
                {members.map(
                  ({ name, description, linkedin, github, personalSite, fileName }, idx) => (
                    <MemberCards
                      key={idx}
                      name={name}
                      description={description}
                      fileName={fileName}
                      linkedin={linkedin}
                      github={github}
                      personalSite={personalSite}
                    />
                  ),
                )}
              </div>
>>>>>>> 2faf3047
            </div>
          </div>
        </section>
      )}
      {/* Sponsors */}
      {sponsor.length != 0 && (
        <section>
          <div className="flex flex-col flex-grow bg-white">
            <h4 className="font-bold p-6 md:text-4xl text-2xl my-4">Sponsors</h4>
            {/* Sponsor Card */}
            <section className="flex flex-wrap justify-center p-4">
              {sponsor.map(({ link, reference }, idx) => (
                <SponsorCard key={idx} link={link} reference={reference} />
              ))}
            </section>
            <h2 className="my-2 text-center">
              {' '}
              {/* !change */}
              If you would like to sponsor HackPortal, please reach out to us at&nbsp;
              <a
                href="mailto:email@organization.com"
                rel="noopener noreferrer"
                target="_blank"
                className="underline"
              >
                email@organization.com
              </a>
            </h2>
          </div>
        </section>
      )}

      {/* Footer */}
      <section className="bg-gray-100 mt-16 px-6 py-8 md:text-base text-xs">
        {/* Upper Content */}
        <div className="my-2 relative">
          {/* Social icons */} {/* !change */}
          <div className="space-x-4 > * + *">
            <a
              href={hackPortalConfig.organizerData.socialMedia.twitter}
              rel="noopener noreferrer"
              target="_blank"
            >
              <TwitterIcon className="footerIcon" />
            </a>
            <a
              href={hackPortalConfig.organizerData.socialMedia.instagram}
              rel="noopener noreferrer"
              target="_blank"
            >
              <InstagramIcon className="footerIcon" />
            </a>
            <a
              href={hackPortalConfig.organizerData.socialMedia.facebook}
              rel="noopener noreferrer"
              target="_blank"
            >
              <FacebookIcon className="footerIcon" />
            </a>
          </div>
          {/* Text */}
          <div className="absolute bottom-0 right-0">
            {' '}
            {/* !change */}
            Checkout {hackPortalConfig.organizerData.name}&apos;s{' '}
            <a
              href={hackPortalConfig.organizerData.website}
              rel="noopener noreferrer"
              target="_blank"
              className="font-black hover:underline"
            >
              organizer site
            </a>
          </div>
        </div>
        {/* Lower Content */}
        <div className="flex justify-between border-t-[1px] py-2 border-black">
          <p>
            Designed by <p className="font-black inline">HackUTD</p> <br /> {/* !change */}
            {/* PLEASE DO NOT CHANGE <3 */}
            HackPortal developed with &lt;3 by <p className="font-black inline">HackUTD</p> and{' '}
            <p className="font-black inline">ACM Development</p>
            {/* PLEASE DO NOT CHANGE <3 */}
          </p>

          <div className="flex md:flex-row flex-col md:ml-0 ml-6">
            {/* !change */}
            <a
              href={`mailto:${hackPortalConfig.organizerData.email}`}
              rel="noopener noreferrer"
              target="_blank"
              className="hover:underline md:mr-8 font-thin"
            >
              Contact Us
            </a>
            {/* !change */}
            <a
              href="https://github.com/acmutd/hackportal"
              target="_blank"
              rel="noreferrer"
              className="hover:underline font-thin whitespace-nowrap"
            >
              Source Code
            </a>
          </div>
        </div>
      </section>
    </>
  );
}

export const getServerSideProps: GetServerSideProps = async (context) => {
  const protocol = context.req.headers.referer?.split('://')[0] || 'http';

  const { data: challengeData } = await RequestHelper.get<Challenge[]>(
    `${protocol}://${context.req.headers.host}/api/challenges/`,
    {},
  );
  return {
    props: {
      challenges: challengeData,
    },
  };
};<|MERGE_RESOLUTION|>--- conflicted
+++ resolved
@@ -15,7 +15,6 @@
 import TwitterIcon from '@mui/icons-material/Twitter';
 import InstagramIcon from '@mui/icons-material/Instagram';
 import FacebookIcon from '@mui/icons-material/Facebook';
-import { hackPortalConfig } from '../hackportal.config';
 
 /**
  * The home page.
@@ -23,15 +22,21 @@
  * Landing: /
  *
  */
-export default function Home(props: { challenges: Challenge[] }) {
+export default function Home(props: {
+  keynoteSpeakers: KeynoteSpeaker[];
+  challenges: Challenge[];
+  answeredQuestion: AnsweredQuestion[];
+  fetchedMembers: TeamMember[];
+  sponsorCard: Sponsor[];
+}) {
   const [loading, setLoading] = useState(true);
   const router = useRouter();
 
-  const [speakers, _] = useState<KeynoteSpeaker[]>(hackPortalConfig.keynoteSpeakers);
+  const [speakers, setSpeakers] = useState<KeynoteSpeaker[]>([]);
   const [challenges, setChallenges] = useState<Challenge[]>([]);
   const [challengeIdx, setChallengeIdx] = useState(0);
-  const [members, __] = useState<Partial<TeamMember>[]>(hackPortalConfig.teamMembers);
-  const [sponsor, ___] = useState<Partial<Sponsor>[]>(hackPortalConfig.sponsors);
+  const [members, setMembers] = useState<TeamMember[]>([]);
+  const [sponsor, setSponsor] = useState<Sponsor[]>([]);
   const [challengeData, setChallengeData] = useState({
     title: '',
     organization: '',
@@ -57,18 +62,10 @@
   useEffect(() => {
     // Set amount of time notification prompt gets displayed before fading out
     setTimeout(fadeOutEffect, 3000);
+    setSpeakers(props.keynoteSpeakers);
 
     //Organize challenges in order by rank given in firebase
     const sortedChallenges = props.challenges.sort((a, b) => (a.rank > b.rank ? 1 : -1));
-<<<<<<< HEAD
-    setChallenges(sortedChallenges);
-    setChallengeData({
-      title: sortedChallenges[0].title,
-      organization: sortedChallenges[0].organization,
-      description: sortedChallenges[0].description,
-      prizes: sortedChallenges[0].prizes,
-    });
-=======
 
     if (sortedChallenges.length != 0) {
       setChallenges(sortedChallenges);
@@ -80,8 +77,9 @@
       });
     }
     setSponsor(props.sponsorCard);
->>>>>>> 2faf3047
-
+
+    //Organize members in order by rank given in firebase
+    setMembers(props.fetchedMembers.sort((a, b) => (a.rank > b.rank ? 1 : -1)));
     setLoading(false);
   }, []);
 
@@ -254,44 +252,6 @@
       </section>
       {/* Featuring Keynotes speakers */}
 
-<<<<<<< HEAD
-      <section className="flex overflow-x-auto bg-gray-200 min-h-[24rem]">
-        <div className="flex items-center justify-center font-bold p-6 md:text-4xl text-2xl my-4">
-          Featuring Keynote Speakers
-        </div>
-        <div className="flex flex-col justify-center py-6 md:px-6">
-          {/* Row 1 */}
-          <div className="flex">
-            {speakers.map(
-              ({ name, description, fileName }, idx) =>
-                idx < speakers.length / 2 && (
-                  <KeynoteSpeaker
-                    key={idx}
-                    name={name}
-                    description={description}
-                    cardColor={colorSchemes[idx % 3]}
-                    imageLink={fileName}
-                    idx={idx}
-                  />
-                ),
-            )}
-          </div>
-          {/* row 2 */}
-          <div className="flex md:ml-[7rem] ml-[5rem]">
-            {speakers.map(
-              ({ name, description, fileName }, idx) =>
-                idx >= speakers.length / 2 && (
-                  <KeynoteSpeaker
-                    key={idx}
-                    name={name}
-                    description={description}
-                    cardColor={colorSchemes[idx % 3]}
-                    imageLink={fileName}
-                    idx={idx}
-                  />
-                ),
-            )}
-=======
       {speakers.length != 0 && (
         <section className="flex overflow-x-auto bg-gray-200 min-h-[24rem]">
           <div className="flex items-center justify-center font-bold p-6 md:text-4xl text-2xl my-4">
@@ -328,7 +288,6 @@
                   ),
               )}
             </div>
->>>>>>> 2faf3047
           </div>
         </section>
       )}
@@ -368,32 +327,6 @@
         </section>
       )}
       {/* FAQ */}
-<<<<<<< HEAD
-      <section>
-        <FAQ fetchedFaqs={hackPortalConfig.faq}></FAQ>
-      </section>
-      <section>
-        {/* Team Members */}
-        <div className="flex flex-col flex-grow bg-white">
-          <div className="my-2">
-            <h4 className="font-bold p-6 md:text-4xl text-2xl my-4">Meet Our Team :)</h4>{' '}
-            {/* !change */}
-            <div className="flex flex-wrap justify-center md:px-2">
-              {/* Member Cards */}
-              {members.map(
-                ({ name, description, linkedin, github, personalSite, fileName }, idx) => (
-                  <MemberCards
-                    key={idx}
-                    name={name}
-                    description={description}
-                    fileName={fileName}
-                    linkedin={linkedin}
-                    github={github}
-                    personalSite={personalSite}
-                  />
-                ),
-              )}
-=======
       {props.answeredQuestion.length != 0 && (
         <section>
           <FAQ fetchedFaqs={props.answeredQuestion}></FAQ>
@@ -422,7 +355,6 @@
                   ),
                 )}
               </div>
->>>>>>> 2faf3047
             </div>
           </div>
         </section>
@@ -461,25 +393,17 @@
         <div className="my-2 relative">
           {/* Social icons */} {/* !change */}
           <div className="space-x-4 > * + *">
+            <a href="https://twitter.com/hackutd" rel="noopener noreferrer" target="_blank">
+              <TwitterIcon className="footerIcon" />
+            </a>
             <a
-              href={hackPortalConfig.organizerData.socialMedia.twitter}
-              rel="noopener noreferrer"
-              target="_blank"
-            >
-              <TwitterIcon className="footerIcon" />
-            </a>
-            <a
-              href={hackPortalConfig.organizerData.socialMedia.instagram}
+              href="https://www.instagram.com/hackutd/?hl=en"
               rel="noopener noreferrer"
               target="_blank"
             >
               <InstagramIcon className="footerIcon" />
             </a>
-            <a
-              href={hackPortalConfig.organizerData.socialMedia.facebook}
-              rel="noopener noreferrer"
-              target="_blank"
-            >
+            <a href="https://www.facebook.com/hackutd/" rel="noopener noreferrer" target="_blank">
               <FacebookIcon className="footerIcon" />
             </a>
           </div>
@@ -487,9 +411,9 @@
           <div className="absolute bottom-0 right-0">
             {' '}
             {/* !change */}
-            Checkout {hackPortalConfig.organizerData.name}&apos;s{' '}
+            Checkout HackUTD&apos;s{' '}
             <a
-              href={hackPortalConfig.organizerData.website}
+              href="https://acmutd.co/"
               rel="noopener noreferrer"
               target="_blank"
               className="font-black hover:underline"
@@ -511,7 +435,7 @@
           <div className="flex md:flex-row flex-col md:ml-0 ml-6">
             {/* !change */}
             <a
-              href={`mailto:${hackPortalConfig.organizerData.email}`}
+              href="mailto:email@organization.com"
               rel="noopener noreferrer"
               target="_blank"
               className="hover:underline md:mr-8 font-thin"
@@ -536,14 +460,33 @@
 
 export const getServerSideProps: GetServerSideProps = async (context) => {
   const protocol = context.req.headers.referer?.split('://')[0] || 'http';
-
+  const { data: keynoteData } = await RequestHelper.get<KeynoteSpeaker[]>(
+    `${protocol}://${context.req.headers.host}/api/keynotespeakers`,
+    {},
+  );
   const { data: challengeData } = await RequestHelper.get<Challenge[]>(
     `${protocol}://${context.req.headers.host}/api/challenges/`,
     {},
   );
+  const { data: answeredQuestion } = await RequestHelper.get<AnsweredQuestion[]>(
+    `${protocol}://${context.req.headers.host}/api/questions/faq`,
+    {},
+  );
+  const { data: memberData } = await RequestHelper.get<TeamMember[]>(
+    `${protocol}://${context.req.headers.host}/api/members`,
+    {},
+  );
+  const { data: sponsorData } = await RequestHelper.get<Sponsor[]>(
+    `${protocol}://${context.req.headers.host}/api/sponsor`,
+    {},
+  );
   return {
     props: {
+      keynoteSpeakers: keynoteData,
       challenges: challengeData,
+      answeredQuestion: answeredQuestion,
+      fetchedMembers: memberData,
+      sponsorCard: sponsorData,
     },
   };
 };