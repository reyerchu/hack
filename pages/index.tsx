import Head from 'next/head';
import { GetServerSideProps } from 'next';
import { useRouter } from 'next/router';
import { useEffect, useState } from 'react';
import { buttonDatas, stats } from '../lib/data';
import { RequestHelper } from '../lib/request-helper';
import firebase from 'firebase/app';
import 'firebase/messaging';
import 'firebase/storage';
import KeynoteSpeaker from '../components/KeynoteSpeaker';
import HomeChallengeCard from '../components/HomeChallengeCard';
import MemberCards from '../components/MemberCards';
import SponsorCard from '../components/SponsorCard';
import FAQ from '../components/faq';
import TwitterIcon from '@mui/icons-material/Twitter';
import InstagramIcon from '@mui/icons-material/Instagram';
import FacebookIcon from '@mui/icons-material/Facebook';

/**
 * The home page.
 *
 * Landing: /
 *
 */
export default function Home(props: {
  keynoteSpeakers: KeynoteSpeaker[];
  challenges: Challenge[];
  answeredQuestion: AnsweredQuestion[];
  fetchedMembers: TeamMember[];
  sponsorCard: Sponsor[];
}) {
  const [loading, setLoading] = useState(true);
  const router = useRouter();

  const [speakers, setSpeakers] = useState<KeynoteSpeaker[]>([]);
  const [challenges, setChallenges] = useState<Challenge[]>([]);
  const [challengeIdx, setChallengeIdx] = useState(0);
  const [members, setMembers] = useState<TeamMember[]>([]);
  const [sponsor, setSponsor] = useState<Sponsor[]>([]);
  const [challengeData, setChallengeData] = useState({
    title: '',
    organization: '',
    description: '',
    prizes: [],
  });

  const [notif, setNotif] = useState(false);

  const colorSchemes: ColorScheme[] = [
    {
      light: '#F2F3FF',
      dark: '#C1C8FF',
    },
    {
      light: '#D8F8FF',
      dark: '#B0F1FF',
    },
    {
      dark: '#FCD7FF',
      light: '#FDECFF',
    },
  ];

  useEffect(() => {
    // Set amount of time notification prompt gets displayed before fading out
    setNotif(checkNotif());
    setTimeout(fadeOutEffect, 3000);
    setSpeakers(props.keynoteSpeakers);

    //Organize challenges in order by rank given in firebase
    const sortedChallenges = props.challenges.sort((a, b) => (a.rank > b.rank ? 1 : -1));

    if (sortedChallenges.length != 0) {
      setChallenges(sortedChallenges);
      setChallengeData({
        title: sortedChallenges[0].title,
        organization: sortedChallenges[0].organization,
        description: sortedChallenges[0].description,
        prizes: sortedChallenges[0].prizes,
      });
    }
    setSponsor(props.sponsorCard);

    //Organize members in order by rank given in firebase
    setMembers(props.fetchedMembers.sort((a, b) => (a.rank > b.rank ? 1 : -1)));
    setLoading(false);
  }, []);

  useEffect(() => {
    // Initialize styles to first organization in list
    if (document.getElementById(`org${challengeIdx}`) !== null) {
      document.getElementById(`org${challengeIdx}`).style.textDecoration = 'underline';
      (
        document.getElementById(`org${challengeIdx}`).firstElementChild as HTMLElement
      ).style.display = 'block';
    }
  });

  // Fade out notification prompt
  const fadeOutEffect = () => {
    var fadeTarget = document.getElementById('popup');

    if (fadeTarget !== undefined && fadeTarget !== null) {
      var fadeEffect = setInterval(() => {
        if (!fadeTarget.style.opacity) {
          fadeTarget.style.opacity = '1';
        }
        if (parseFloat(fadeTarget.style.opacity) > 0) {
          fadeTarget.style.opacity = (parseFloat(fadeTarget.style.opacity) - 0.1).toString();
        } else {
          clearInterval(fadeEffect);
        }
      }, 100);
    }
  };

  const checkNotif = () => {
    //pop up visible if user did not enable push notif and browser supports push notif
    const isSupported =
      'Notification' in window &&
      'serviceWorker' in navigator &&
      'PushManager' in window &&
      firebase.messaging.isSupported();
    if (isSupported && Notification.permission !== 'granted') {
      Notification.requestPermission();
      return true;
    }
    return false;
  };

  const changeOrg = (challenge, newIdx) => {
    document.getElementById(`org${challengeIdx}`).style.textDecoration = 'none';
    (document.getElementById(`org${challengeIdx}`).firstElementChild as HTMLElement).style.display =
      'none';
    document.getElementById(`org${newIdx}`).style.textDecoration = 'underline';
    (document.getElementById(`org${newIdx}`).firstElementChild as HTMLElement).style.display =
      'block';

    setChallengeIdx(newIdx);
    setChallengeData({
      title: challenge.title,
      organization: challenge.organization,
      description: challenge.description,
      prizes: challenge.prizes,
    });
  };

  if (loading) {
    return (
      <div>
        <h1>Loading...</h1>
      </div>
    );
  }

  return (
    <>
      <Head>
        <title>HackPortal</title> {/* !change */}
        <meta name="description" content="A default HackPortal instance" /> {/* !change */}
        <link rel="icon" href="/favicon.ico" />
      </Head>
      {/* Notification info pop up */}
      {notif && (
        <div
          id="popup"
          className="fixed z-50 md:translate-x-0 translate-x-1/2 w-[22rem] rounded-md px-4 py-2 top-16 md:right-6 right-1/2 bg-red-200 md:text-base text-sm"
        >
          Turn on push notifications to recieve announcements!
        </div>
      )}
      {/* Hero section */}
      <section className="min-h-screen p-4 bg-contain bg-hero-pattern">
        <div
          style={{ minHeight: 480 }}
          className="max-w-4xl mx-auto flex flex-col justify-center items-center"
        >
          <div
            className="min-w-[280px] w-8/12 h-[240px] flex flex-col justify-center relative md:mb-28 md:min-w-full before:block before:absolute before:bottom-0 before:left-0 before:w-16 before:h-16 before:bg-transparent before:border-b-4 before:border-l-4 before:border-black
          after:block after:absolute after:top-0 after:right-0 after:w-16 after:h-16 after:bg-transparent after:border-t-4 after:border-r-4 after:border-black"
          >
            <h1 className="text-center md:text-6xl text-3xl md:font-black font-bold">HackPortal</h1>{' '}
            {/* !change */}
            <p className="text-center my-4 md:font-bold md:text-3xl text-xl">
              {' '}
              {/* !change */}A Project by ACM Development and HackUTD
            </p>
          </div>
          {/* TODO: Programmatically show these based on configured times/organizer preference */}
        </div>
        <div className="flex flex-col items-center md:flex-row md:justify-around px-4 md:space-y-0 space-y-3 > * + *">
          {buttonDatas.map((button) => (
            <button
              key={button.text}
              onClick={() => router.push(button.path)}
              className="max-w-[14rem] w-[14rem] md:max-w-full bg-indigo-300 py-4 rounded-xl h-10 flex items-center justify-center font-bold text-xl"
            >
              {button.text}
            </button>
          ))}
        </div>
      </section>
      {/* Video Space */}
      <section className="z-0 relative md:h-[560px] py-[3rem] bg-white">
        <div className="flex flex-col justify-center items-center md:flex-row">
          {/* Video */}
          {/* !change */}
          <iframe
            className="video"
            width="700"
            height="400"
            src="https://www.youtube.com/embed/niFBblrblqo"
            title="YouTube video player"
            frameBorder="0"
            allow="accelerometer; autoplay; clipboard-write; encrypted-media; gyroscope; picture-in-picture"
            allowFullScreen
          ></iframe>
          {/* Stats */}
          <div className="">
            {stats.map((stat, index) => (
              <div
                key={stat.data}
                className={`${
                  index % 2 === 0 ? 'lg:ml-40 md:ml-20 ml-14' : 'md:mr-8 mr-24'
                } text-center md:my-6 my-4`}
              >
                <p className="font-bold text-2xl text-indigo-600 lg:text-5xl">{stat.data}</p>
                <p className="font-medium text-lg lg:text-3xl">{stat.object}</p>
              </div>
            ))}
          </div>
        </div>
      </section>
      {/* About section */}
      <section className="md:p-12 p-6">
        <h1 className="md:text-4xl text-2xl font-bold my-4">About HackPortal</h1> {/* !change */}
        <div className="md:text-base text-sm">
          HackPortal is a platform for user-friendly hackathon event management. <br />
          <br />A few of its features include: A fully customizable front end, sign in with email/
          Google, hacker registration, images, challenges, sponsors, FAQ and more fetched from
          backend, push notifications, a spotlight carousel highlighting ongoing events, QR code
          check in and swag claims, report submission/ Ask a question, a built-in and easy to set up
          schedule, Hacker, Admin, and Super Admin roles, an Admin console to send announcements,
          update user roles, show number of check-ins, swag claims, and more!. <br />
          <br />
          To set up HackPortal for your hackathon, check out the{' '}
          <a
            href="https://github.com/acmutd/hackportal/blob/develop/docs/set-up.md"
            className="underline"
          >
            HackPortal Github
          </a>
          !
        </div>
      </section>
      {/* Featuring Keynotes speakers */}

      {speakers.length != 0 && (
        <section className=" overflow-x-auto min-h-[24rem]">
          <div className="flex items-start justify-start font-bold p-6 md:text-4xl text-2xl my-4">
            Featuring Keynote Speakers
          </div>
<<<<<<< HEAD
          <div className="flex flex-col justify-center py-6 md:px-6">
            {/* Row 1 */}
            <div className="flex">
              {speakers.map(
                ({ name, description, fileName }, idx) =>
                  idx < speakers.length / 2 && (
                    <KeynoteSpeaker
                      key={idx}
                      name={name}
                      description={description}
                      cardColor={colorSchemes[idx % 3]}
                      imageLink={fileName}
                      idx={idx}
                    />
                  ),
              )}
            </div>
            {/* row 2 */}
=======

          <div className="flex md:flex-row flex-col items-center justify-center font-bold p-6 md:text-4xl text-2xl my-4 md:gap-24 gap-12">
            {speakers.map(({ name, description, fileName }, idx) => (
              <KeynoteSpeaker
                key={idx}
                name={name}
                description={description}
                cardColor={colorSchemes[idx % 3]}
                imageLink={fileName}
              />
            ))}
          </div>
          {/* row 2
>>>>>>> 2ca09030
            <div className="flex md:ml-[7rem] ml-[5rem]">
              {speakers.map(
                ({ name, description, fileName }, idx) =>
                  idx >= speakers.length / 2 && (
                    <KeynoteSpeaker
                      key={idx}
                      name={name}
                      description={description}
                      cardColor={colorSchemes[idx % 3]}
                      imageLink={fileName}
                      idx={idx}
                    />
                  ),
              )}
            </div> */}
        </section>
      )}
      {/* Challenges */}
      {/* This section is hidden if there are no challenges */}
      {challenges.length != 0 && (
        <section className="p-6 ">
          <div className="font-bold p-6 md:text-4xl text-2xl my-4">Challenges</div>
          <div className="flex">
            {/* Challenge Orgs Selectors*/}
            <div className="md:w-1/4 w-1/5">
              {challenges.map((challenge, idx) => (
                <div
                  id={`org${idx}`}
                  className={`${idx} relative cursor-pointer text-center md:text-lg sm:text-sm text-xs md:py-6 py-4 my-4 bg-primary rounded-sm`}
                  key={idx}
                  onClick={() => changeOrg(challenge, idx)}
                >
                  {/* change arrow color in global css to match parent selector */}
                  <div className="arrow-right absolute top-1/2 right-0 -translate-y-1/2 translate-x-full hidden"></div>
                  {challenge.organization}
                </div>
              ))}
            </div>
            {/* Challenges Description Cards */}

            <div className="md:w-3/4 w-4/5 my-4 pl-6 min-h-full">
              {/* Card */}
              <HomeChallengeCard
                title={challengeData.title}
                organization={challengeData.organization}
                description={challengeData.description}
                prizes={challengeData.prizes}
              />
            </div>
          </div>
        </section>
      )}
      {/* FAQ */}
      {props.answeredQuestion.length != 0 && (
        <section>
          <FAQ fetchedFaqs={props.answeredQuestion}></FAQ>
        </section>
      )}
      {members.length != 0 && (
        <section>
          {/* Team Members */}
          <div className="flex flex-col flex-grow bg-white">
            <div className="my-2">
              <h4 className="font-bold p-6 md:text-4xl text-2xl my-4">Meet Our Team :)</h4>{' '}
              {/* !change */}
              <div className="flex flex-wrap justify-center md:px-2">
                {/* Member Cards */}
                {members.map(
                  ({ name, description, linkedin, github, personalSite, fileName }, idx) => (
                    <MemberCards
                      key={idx}
                      name={name}
                      description={description}
                      fileName={fileName}
                      linkedin={linkedin}
                      github={github}
                      personalSite={personalSite}
                    />
                  ),
                )}
              </div>
            </div>
          </div>
        </section>
      )}
      {/* Sponsors */}
      {sponsor.length != 0 && (
        <section>
          <div className="flex flex-col flex-grow bg-white">
            <h4 className="font-bold p-6 md:text-4xl text-2xl my-4">Sponsors</h4>
            {/* Sponsor Card */}
            <section className="flex flex-wrap justify-center p-4">
              {sponsor.map(({ link, reference }, idx) => (
                <SponsorCard key={idx} link={link} reference={reference} />
              ))}
            </section>
            <h2 className="my-2 text-center">
              {' '}
              {/* !change */}
              If you would like to sponsor HackPortal, please reach out to us at&nbsp;
              <a
                href="mailto:email@organization.com"
                rel="noopener noreferrer"
                target="_blank"
                className="underline"
              >
                email@organization.com
              </a>
            </h2>
          </div>
        </section>
      )}

      {/* Footer */}
      <section className="bg-gray-100 mt-16 px-6 py-8 md:text-base text-xs">
        {/* Upper Content */}
        <div className="my-2 relative">
          {/* Social icons */} {/* !change */}
          <div className="space-x-4 > * + *">
            <a href="https://twitter.com/hackutd" rel="noopener noreferrer" target="_blank">
              <TwitterIcon className="footerIcon" />
            </a>
            <a
              href="https://www.instagram.com/hackutd/?hl=en"
              rel="noopener noreferrer"
              target="_blank"
            >
              <InstagramIcon className="footerIcon" />
            </a>
            <a href="https://www.facebook.com/hackutd/" rel="noopener noreferrer" target="_blank">
              <FacebookIcon className="footerIcon" />
            </a>
          </div>
          {/* Text */}
          <div className="absolute bottom-0 right-0">
            {' '}
            {/* !change */}
            Checkout HackUTD&apos;s{' '}
            <a
              href="https://acmutd.co/"
              rel="noopener noreferrer"
              target="_blank"
              className="font-black hover:underline"
            >
              organizer site
            </a>
          </div>
        </div>
        {/* Lower Content */}
        <div className="flex justify-between border-t-[1px] py-2 border-black">
          <div>
            Designed by <p className="font-black inline">HackUTD</p> <br /> {/* !change */}
            {/* PLEASE DO NOT CHANGE <3 */}
            HackPortal developed with &lt;3 by <p className="font-black inline">HackUTD</p> and{' '}
            <p className="font-black inline">ACM Development</p>
            {/* PLEASE DO NOT CHANGE <3 */}
          </div>

          <div className="flex md:flex-row flex-col md:ml-0 ml-6">
            {/* !change */}
            <a
              href="mailto:email@organization.com"
              rel="noopener noreferrer"
              target="_blank"
              className="hover:underline md:mr-8 font-thin"
            >
              Contact Us
            </a>
            {/* !change */}
            <a
              href="https://github.com/acmutd/hackportal"
              target="_blank"
              rel="noreferrer"
              className="hover:underline font-thin whitespace-nowrap"
            >
              Source Code
            </a>
          </div>
        </div>
      </section>
    </>
  );
}

export const getServerSideProps: GetServerSideProps = async (context) => {
  const protocol = context.req.headers.referer?.split('://')[0] || 'http';
  const { data: keynoteData } = await RequestHelper.get<KeynoteSpeaker[]>(
    `${protocol}://${context.req.headers.host}/api/keynotespeakers`,
    {},
  );
  const { data: challengeData } = await RequestHelper.get<Challenge[]>(
    `${protocol}://${context.req.headers.host}/api/challenges/`,
    {},
  );
  const { data: answeredQuestion } = await RequestHelper.get<AnsweredQuestion[]>(
    `${protocol}://${context.req.headers.host}/api/questions/faq`,
    {},
  );
  const { data: memberData } = await RequestHelper.get<TeamMember[]>(
    `${protocol}://${context.req.headers.host}/api/members`,
    {},
  );
  const { data: sponsorData } = await RequestHelper.get<Sponsor[]>(
    `${protocol}://${context.req.headers.host}/api/sponsor`,
    {},
  );
  return {
    props: {
      keynoteSpeakers: keynoteData,
      challenges: challengeData,
      answeredQuestion: answeredQuestion,
      fetchedMembers: memberData,
      sponsorCard: sponsorData,
    },
  };
};<|MERGE_RESOLUTION|>--- conflicted
+++ resolved
@@ -260,26 +260,6 @@
           <div className="flex items-start justify-start font-bold p-6 md:text-4xl text-2xl my-4">
             Featuring Keynote Speakers
           </div>
-<<<<<<< HEAD
-          <div className="flex flex-col justify-center py-6 md:px-6">
-            {/* Row 1 */}
-            <div className="flex">
-              {speakers.map(
-                ({ name, description, fileName }, idx) =>
-                  idx < speakers.length / 2 && (
-                    <KeynoteSpeaker
-                      key={idx}
-                      name={name}
-                      description={description}
-                      cardColor={colorSchemes[idx % 3]}
-                      imageLink={fileName}
-                      idx={idx}
-                    />
-                  ),
-              )}
-            </div>
-            {/* row 2 */}
-=======
 
           <div className="flex md:flex-row flex-col items-center justify-center font-bold p-6 md:text-4xl text-2xl my-4 md:gap-24 gap-12">
             {speakers.map(({ name, description, fileName }, idx) => (
@@ -293,7 +273,6 @@
             ))}
           </div>
           {/* row 2
->>>>>>> 2ca09030
             <div className="flex md:ml-[7rem] ml-[5rem]">
               {speakers.map(
                 ({ name, description, fileName }, idx) =>
