--- conflicted
+++ resolved
@@ -55,11 +55,8 @@
       <HomeAbout />
       <HomeSpeakers keynoteSpeakers={props.keynoteSpeakers} />
       <HomeChallenges challenges={props.challenges} />
-<<<<<<< HEAD
-=======
       <HomeTeam members={props.fetchedMembers} />
       <HomeFaq answeredQuestion={props.answeredQuestion} />
->>>>>>> b9d8f591
       <HomeSponsors sponsorCard={props.sponsorCard} />
       <HomeFooter />
     </>
