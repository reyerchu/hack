import { useAuthContext } from '../../lib/user/AuthContext';
import Head from 'next/head';
import AdminHeader from '../../components/AdminHeader';
import AdminStatsCard from '../../components/AdminStatsCard';
import { RequestHelper } from '../../lib/request-helper';
import { useEffect, useState } from 'react';
import LoadIcon from '../../components/LoadIcon';

import CheckIcon from '@mui/icons-material/Check';
import AccountCircleIcon from '@mui/icons-material/AccountCircle';
import SupervisorAccountIcon from '@mui/icons-material/SupervisorAccount';
import EngineeringIcon from '@mui/icons-material/Engineering';
import { fieldToName } from '../../lib/stats/field';
import NivoBarChart from '../../components/NivoBarChart';
import NivoPieChart from '../../components/NivoPieChart';

function isAuthorized(user): boolean {
  if (!user || !user.permissions) return false;
  return (user.permissions as string[]).includes('super_admin');
}

export default function AdminStatsPage() {
  const [loading, setLoading] = useState(true);
  const { user, isSignedIn } = useAuthContext();
  const [statsData, setStatsData] = useState<GeneralStats>();

  useEffect(() => {
    async function getData() {
      const { data } = await RequestHelper.get<GeneralStats & { timestamp: any }>('/api/stats', {
        headers: {
          Authorization: user.token,
        },
      });
      setStatsData(data);
      setLoading(false);
    }
    getData();
  }, []);

  if (!isSignedIn || !isAuthorized(user)) {
    return <div className="text-2xl font-black text-center">Unauthorized</div>;
  }

  if (loading) {
    return <LoadIcon width={200} height={200} />;
  }

  return (
    <div className="flex flex-col flex-grow">
      <Head>
        <title>HackPortal - Admin</title>
        <meta name="description" content="HackPortal's Admin Page" />
      </Head>
      <AdminHeader />
      <div className="w-full xl:w-3/5 mx-auto p-6 flex flex-col gap-y-6">
        <div className="flex-col gap-y-3 w-full md:flex-row flex justify-around gap-x-2">
          <AdminStatsCard icon={<CheckIcon />} title="Check-Ins" value={statsData.checkedInCount} />
          <AdminStatsCard
            icon={<AccountCircleIcon />}
            title="Hackers"
            value={statsData.hackerCount}
          />
          <AdminStatsCard
            icon={<SupervisorAccountIcon />}
            title="Admins"
            value={statsData.adminCount}
          />
          <AdminStatsCard
            icon={<EngineeringIcon />}
            title="Super Admin"
            value={statsData.superAdminCount}
          />
        </div>
        {Object.entries(statsData)
          .filter(([k, v]) => typeof v === 'object')
          .map(([key, value]) => {
            if (Object.keys(value).length <= 6)
              return (
                <NivoPieChart
                  key={key}
                  name={fieldToName[key]}
<<<<<<< HEAD
                  items={Object.entries(statsData[key] as Record<any, any>)
                    .sort((a, b) => {
                      const aMonth = parseInt(a[0].substring(0, a[0].indexOf('-')));
                      const aDate = parseInt(a[0].substring(a[0].indexOf('-') + 1));

                      const bMonth = parseInt(b[0].substring(0, b[0].indexOf('-')));
                      const bDate = parseInt(b[0].substring(b[0].indexOf('-') + 1));

                      if (aMonth != bMonth) return aMonth - bMonth;
                      return aDate - bDate;
                    })
                    .map(([k, v]) => ({
                      itemName: k,
                      itemCount: v,
                    }))}
=======
                  items={Object.entries(statsData[key] as Record<any, any>).map(([k, v]) => ({
                    id: k,
                    value: v,
                  }))}
>>>>>>> 96619d95
                />
              );
            return (
              <NivoBarChart
                key={key}
                name={fieldToName[key]}
<<<<<<< HEAD
                items={Object.entries(statsData[key] as Record<any, any>)
                  .sort((a, b) => {
                    const aMonth = parseInt(a[0].substring(0, a[0].indexOf('-')));
                    const aDate = parseInt(a[0].substring(a[0].indexOf('-') + 1));

                    const bMonth = parseInt(b[0].substring(0, b[0].indexOf('-')));
                    const bDate = parseInt(b[0].substring(b[0].indexOf('-') + 1));

                    if (aMonth != bMonth) return bMonth - aMonth;
                    return bDate - aDate;
                  })
                  .map(([k, v]) => ({
                    itemName: k,
                    itemCount: v,
                  }))}
=======
                items={Object.entries(statsData[key] as Record<any, any>).map(([k, v]) => ({
                  itemName: k,
                  itemValue: v,
                }))}
>>>>>>> 96619d95
              />
            );
          })}
      </div>
    </div>
  );
}<|MERGE_RESOLUTION|>--- conflicted
+++ resolved
@@ -79,7 +79,6 @@
                 <NivoPieChart
                   key={key}
                   name={fieldToName[key]}
-<<<<<<< HEAD
                   items={Object.entries(statsData[key] as Record<any, any>)
                     .sort((a, b) => {
                       const aMonth = parseInt(a[0].substring(0, a[0].indexOf('-')));
@@ -92,22 +91,15 @@
                       return aDate - bDate;
                     })
                     .map(([k, v]) => ({
-                      itemName: k,
-                      itemCount: v,
+                      id: k,
+                      value: v,
                     }))}
-=======
-                  items={Object.entries(statsData[key] as Record<any, any>).map(([k, v]) => ({
-                    id: k,
-                    value: v,
-                  }))}
->>>>>>> 96619d95
                 />
               );
             return (
               <NivoBarChart
                 key={key}
                 name={fieldToName[key]}
-<<<<<<< HEAD
                 items={Object.entries(statsData[key] as Record<any, any>)
                   .sort((a, b) => {
                     const aMonth = parseInt(a[0].substring(0, a[0].indexOf('-')));
@@ -121,14 +113,8 @@
                   })
                   .map(([k, v]) => ({
                     itemName: k,
-                    itemCount: v,
+                    itemValue: v,
                   }))}
-=======
-                items={Object.entries(statsData[key] as Record<any, any>).map(([k, v]) => ({
-                  itemName: k,
-                  itemValue: v,
-                }))}
->>>>>>> 96619d95
               />
             );
           })}
