--- conflicted
+++ resolved
@@ -75,36 +75,6 @@
         <meta name="description" content="HackPortal's Admin Page" />
       </Head>
       <AdminHeader />
-<<<<<<< HEAD
-      <div className="p-6">
-        <ErrorList
-          errors={errors}
-          onClose={(idx: number) => {
-            const newErrorList = [...errors];
-            newErrorList.splice(idx, 1);
-            setErrors(newErrorList);
-          }}
-        />
-        {showSuccessMsg && (
-          <div className="my-2">
-            <SuccessCard msg="Announcement posted successfully" />
-          </div>
-        )}
-        <h1 className="font-bold text-xl">Post Announcement: </h1>
-        <textarea
-          value={announcement}
-          onChange={(e) => setAnnouncement(e.target.value)}
-          className="w-full rounded-xl p-4 bg-primary text-black"
-          placeholder="Type your announcement here"
-          rows={5}
-        ></textarea>
-        <div className="flex flex-row justify-end my-4 text-black">
-          <button
-            type="button"
-            className="py-2 px-5 rounded-lg font-bold bg-primaryDark"
-            onClick={() => {
-              postAnnouncement();
-=======
       {user.permissions.includes('super_admin') && (
         <div className="p-6">
           <ErrorList
@@ -113,7 +83,6 @@
               const newErrorList = [...errors];
               newErrorList.splice(idx, 1);
               setErrors(newErrorList);
->>>>>>> 48f9267c
             }}
           />
           {showSuccessMsg && (
