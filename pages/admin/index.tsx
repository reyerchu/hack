import { GetServerSideProps } from 'next';
import Head from 'next/head';
import Link from 'next/link';
import React, { useState } from 'react';
import AdminHeader from '../../components/AdminHeader';
import ErrorList from '../../components/ErrorList';
import EventDetailLink from '../../components/EventDetailLink';
import PendingQuestion from '../../components/PendingQuestion';
import SuccessCard from '../../components/SuccessCard';
import { RequestHelper } from '../../lib/request-helper';
import { useAuthContext } from '../../lib/user/AuthContext';
import { QADocument } from '../api/questions';

export function isAuthorized(user): boolean {
  if (!user || !user.permissions) return false;
  return (
    (user.permissions as string[]).includes('admin') ||
    (user.permissions as string[]).includes('organizer') ||
    (user.permissions as string[]).includes('super_admin')
  );
}

/**
 * The main page of Admin Console.
 *
 * Route: /admin
 */
export default function Admin({ questions }: { questions: QADocument[] }) {
  const { user, isSignedIn } = useAuthContext();

  const [announcement, setAnnouncement] = useState('');
  const [errors, setErrors] = useState<string[]>([]);
  const [showSuccessMsg, setShowSuccessMsg] = useState(false);

  const addError = (errMsg: string) => {
    setErrors((prev) => [...prev, errMsg]);
  };

  const postAnnouncement = async () => {
    try {
      await RequestHelper.post<Announcement, void>(
        '/api/announcements',
        {
          headers: {
            Authorization: user.token,
          },
        },
        {
          announcement,
        },
      );

      setShowSuccessMsg(true);
      setTimeout(() => {
        setShowSuccessMsg(false);
      }, 2000);
      setAnnouncement('');
    } catch (error) {
      addError('Failed to post announcement! Please try again later');
      console.log(error);
    }
  };

  if (!isSignedIn || !isAuthorized(user))
    return <div className="text-2xl font-black text-center">Unauthorized</div>;

  return (
    <div className="flex flex-col flex-grow">
      <Head>
        <title>HackPortal - Admin</title>
        <meta name="description" content="HackPortal's Admin Page" />
      </Head>
      <AdminHeader />
      <div className="p-6">
        <ErrorList
          errors={errors}
          onClose={(idx: number) => {
            const newErrorList = [...errors];
            newErrorList.splice(idx, 1);
            setErrors(newErrorList);
          }}
        />
        {showSuccessMsg && (
          <div className="my-2">
            <SuccessCard msg="Announcement posted successfully" />
          </div>
        )}
        <h1 className="font-bold text-xl">Post Announcement: </h1>
        <textarea
          value={announcement}
          onChange={(e) => setAnnouncement(e.target.value)}
          className="w-full rounded-xl p-4"
          style={{ backgroundColor: '#F2F3FF' }}
          placeholder="Type your announcement here"
          rows={5}
        ></textarea>
        <div className="flex flex-row justify-end my-4">
          <button
            type="button"
            className="py-2 px-5 rounded-lg font-bold"
            style={{ backgroundColor: '#9CA6FF', color: 'black' }}
            onClick={() => {
              postAnnouncement();
            }}
          >
            Post
          </button>
        </div>
      </div>
      <div className="p-6">
        <h1 className="font-bold text-xl">Pending Questions: </h1>
        {questions.map((question, idx) => (
          <Link key={idx} passHref href={`/admin/resolve/${question.id}`}>
            <a>
              <PendingQuestion key={idx} question={question.question} />
            </a>
          </Link>
        ))}
      </div>

      {user.permissions[0] === 'super_admin' && (
        <div className="p-6">
          <h1 className="font-bold text-xl">Event Details: </h1>
          <div className="p-4">
<<<<<<< HEAD
            <EventDetailLink title="View Events" href="/admin/events" />
=======
            <EventDetailLink title="View Challenges" href="/admin/challenges" />
>>>>>>> 86cb3df1
          </div>
        </div>
      )}
    </div>
  );
}

export const getServerSideProps: GetServerSideProps = async (context) => {
  const protocol = context.req.headers.referer?.split('://')[0] || 'http';
  const { data } = await RequestHelper.get<QADocument[]>(
    `${protocol}://${context.req.headers.host}/api/questions/pending`,
    {},
  );
  return {
    props: {
      questions: data,
    },
  };
};<|MERGE_RESOLUTION|>--- conflicted
+++ resolved
@@ -122,11 +122,8 @@
         <div className="p-6">
           <h1 className="font-bold text-xl">Event Details: </h1>
           <div className="p-4">
-<<<<<<< HEAD
             <EventDetailLink title="View Events" href="/admin/events" />
-=======
             <EventDetailLink title="View Challenges" href="/admin/challenges" />
->>>>>>> 86cb3df1
           </div>
         </div>
       )}
