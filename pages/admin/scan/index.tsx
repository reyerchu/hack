--- conflicted
+++ resolved
@@ -8,7 +8,6 @@
 import { isAuthorized } from '..';
 import { RequestHelper } from '../../../lib/request-helper';
 import { Dialog } from '@headlessui/react';
-<<<<<<< HEAD
 
 const successStrings = {
   claimed: 'Scan claimed...',
@@ -25,8 +24,6 @@
   }
   return '#ff0000';
 }
-=======
->>>>>>> f8c5c246
 
 /**
  * The admin scanning page.
@@ -140,11 +137,7 @@
         ...newScanForm,
         precedence: scanTypes.length,
       };
-<<<<<<< HEAD
-      const { status, data } = await RequestHelper.post(
-=======
       const { status, data } = await RequestHelper.post<any, any>(
->>>>>>> f8c5c246
         '/api/scan/create',
         {
           headers: {
@@ -157,11 +150,7 @@
         },
       );
       if (status >= 400) {
-<<<<<<< HEAD
-        console.log(data);
-=======
         alert(data.msg);
->>>>>>> f8c5c246
       } else {
         alert('Scan added');
         setScanTypes((prev) => [...prev, newScan]);
@@ -215,15 +204,6 @@
           return console.error('Fetch failed for scan-types...');
         }
         const data = await result.json();
-<<<<<<< HEAD
-        // const newScanTypes = [];
-        // for (const d of data) {
-        //   newScanTypes.push(
-        //     <ScanType key={d.name} data={d} name={d.name} onClick={() => handleScanClick(d)} />,
-        //   );
-        // }
-=======
->>>>>>> f8c5c246
         setScanTypes(data);
         setScansFetched(true);
       })
@@ -375,14 +355,10 @@
                       )}
 
                       {scanData ? (
-<<<<<<< HEAD
                         <div
                           className="text-center text-3xl font-black"
                           style={{ color: getSuccessColor(success) }}
                         >
-=======
-                        <div className="text-center text-3xl font-black">
->>>>>>> f8c5c246
                           {success ?? 'Unexpected error!'}
                         </div>
                       ) : (
@@ -491,13 +467,10 @@
                       <button
                         className="font-bold bg-red-300 hover:bg-red-200 rounded-lg p-3"
                         onClick={() => {
-<<<<<<< HEAD
-=======
                           if (currentScan.isCheckIn) {
                             alert('Check-in scan cannot be deleted');
                             return;
                           }
->>>>>>> f8c5c246
                           setShowDeleteScanDialog(true);
                         }}
                       >
