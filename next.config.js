const withPWA = require('next-pwa')({
  dest: 'public',
});
const runtimeCaching = require('next-pwa/cache');
const withFonts = require('next-fonts');

const nextConfig = {
  reactStrictMode: true,
  images: {
    domains: ['lh3.googleusercontent.com', 'firebasestorage.googleapis.com', 's3.amazonaws.com'],
  },
  pwa: {
    dest: 'public',
    runtimeCaching,
    disable: !process.env.ENABLE_PWA && process.env.NODE_ENV !== 'production',
  },
<<<<<<< HEAD
  webpack(config, options) {
    config.module.rules.push({
      test: /\.md$/,
      use: 'raw-loader',
    });
    return config;
  },
})),
=======
};

(module.exports = process.env.NODE_ENV === 'production' ? withPWA(nextConfig) : nextConfig),
>>>>>>> 0d5abb6f
  withFonts({
    enableSvg: true,
    webpack(config, options) {
      return config;
    },
  });<|MERGE_RESOLUTION|>--- conflicted
+++ resolved
@@ -14,20 +14,9 @@
     runtimeCaching,
     disable: !process.env.ENABLE_PWA && process.env.NODE_ENV !== 'production',
   },
-<<<<<<< HEAD
-  webpack(config, options) {
-    config.module.rules.push({
-      test: /\.md$/,
-      use: 'raw-loader',
-    });
-    return config;
-  },
-})),
-=======
 };
 
 (module.exports = process.env.NODE_ENV === 'production' ? withPWA(nextConfig) : nextConfig),
->>>>>>> 0d5abb6f
   withFonts({
     enableSvg: true,
     webpack(config, options) {
