@import url('/fonts/stylesheet.css');
@tailwind base;
@tailwind components;
@tailwind utilities;

html,
body {
  padding: 0;
  margin: 0;
  font-family: 'Montserrat', sans-serif;
  /* overflow: overlay; */
}

h1 {
  font-family: 'Source Sans Pro', sans-serif !important;
}

@font-face {
  font-family: 'nasalization';
  src: url('/fonts/nasalization-rg.otf') format('truetype');
}

.nasalization {
  font-family: 'nasalization';
}

.sourceSansPro {
  font-family: 'Source Sans Pro', sans-serif !important;
}

a.link {
  /* padding-right: 30px; */
  cursor: pointer;
  align-items: center;
  justify-content: center;
  display: flex-center;
  @apply px-4;
}

.element {
  font-family: 'Montserrat';
}

.profile-view {
  display: grid;
  grid-template-areas:
    'name role'
    'university university';
  row-gap: 2rem;
  column-gap: 1rem;
}

.profile-view-name {
  grid-area: name;
}

.profile-view-role {
  grid-area: role;
}

.profile-view-univ {
  grid-area: university;
}

.profile-view-lunch {
  grid-area: lunchGroup;
}

.profile-view-interests {
  grid-area: interests;
}

.challengeGrid {
  column-count: 2;
}

@media (max-width: 768px) {
  .challengeGrid {
    column-count: 1;
  }

  /* Home page video scaling */
  .video {
    zoom: 0.7 !important;
    -moz-transform: scale(0.7) !important;
    -o-transform: scale(0.7) !important;
    -webkit-transform: scale(0.7) !important;
  }

  .footerIcon {
    transform: scale(1) !important;
  }
}

@media (max-width: 1024px) {
  /* Home page video scaling */
  .video {
    zoom: 0.85;
    -moz-transform: scale(0.85);
    -moz-transform-origin: top center;
    -o-transform: scale(0.85);
    -o-transform-origin: top center;
    -webkit-transform: scale(0.85);
    -webkit-transform-origin: top center;
  }
}

/* For challenge selection in home page */
.arrow-right {
  border-top: 10px solid transparent;
  border-bottom: 10px solid transparent;

  border-left: 10px solid rgb(233 213 255);
}

/* Safari key icon for sign up password field */
.newPasswordInput::-webkit-credentials-auto-fill-button {
  position: absolute;
  right: 4rem;
}

.registrationTitle:after {
  content: '';
  display: block;
  margin: 0 auto;
  width: 75%;
  padding-top: 15px;
  border-bottom: 2px solid black;
}

/* Dashboard mobile menu */
.accordion {
  cursor: pointer;
  transition: 0.4s;
  position: relative;
  width: 12rem;
  -webkit-transition: width 0.15s ease-in-out;
  -moz-transition: width 0.15s ease-in-out;
  -o-transition: width 0.15s ease-in-out;
  transition: width 0.15s ease-in-out;
}
.menuactive {
  width: 100%;
}

.panel {
  max-height: 0;
  overflow: hidden;
  transition: max-height 0.2s ease-out;
}

.accordion:after {
  content: '\02795';
  font-size: 12px;
  float: right;
  color: white;
}

.menuactive:after {
  content: '\2796';
}

.footerIcon {
  transform: scale(1.5);
}

.home {
  /* background-image: url("/assets/homeBackground.png"); */
  background-image: url("/assets/homeBackground2.png");
  background-repeat: no-repeat;
  /* background-attachment: fixed;  */
  background-size: cover;
}

.appHeader {
  background-color: rgba(0, 0, 0, 0.15);
  backdrop-filter: blur(15px);
}

.accountSection {
  background-color: rgba(157, 115, 210, 0.2);
  /* backdrop-filter: blur(15px); */
}

.input{
  background-color: rgba(255, 255, 255, 0.35);
  backdrop-filter: blur(8px);
}
.slant {
  background: 
       linear-gradient(to top left,
           rgba(255, 255, 255, 0) 0%,
           rgba(255, 255, 255, 0) calc(50% - 2px),
           rgb(255, 255, 255) 50%,
           rgba(255, 255, 255, 0) calc(50% + 2px),
           rgba(255, 255, 255, 0) 100%)
}

.textGradient {
  background: linear-gradient(180deg, #FFFFFF 56.25%, rgba(255, 255, 255, 0) 100%) !important;
  -webkit-background-clip: text !important;
  -webkit-text-fill-color: transparent !important;
  background-clip: text !important;
}

.background {
  /* background-image: url("/assets/HackUTDBackground.jpg"); */
  background-image: url("/assets/HackUTDBackground2.png");
  background-repeat: no-repeat;
  background-size: cover;
}

@keyframes raise {
  0% {
    transform: translatey(0px);
  }
  30% {
    transform: translatey(-6px);
  }
  100% {
    transform: translatey(0px);
  }
}

.submit:hover {
  animation: raise 1s ease-out;
  transition: 0.3s ease-out;
}

.footerIcon:hover {
  animation: raise 0.5s ease-out;
  transition: 0.3s ease-out;
}

.raise:hover {
  animation: raise 1s ease-out;
  transition: 0.3s ease-out;
}

.background404 {
  background-image: url("/assets/HackUTDBackground.jpg");
  background-repeat: no-repeat;
  /* background-attachment: fixed;  */
  background-size: 100vw 100vh;
}

.navbarBackground {
  background: linear-gradient(171.65deg, #11021E 0%, #1D123D 45.31%, #37214F 99.29%);;
}

.bounce-in {
  animation: bounce-in 1.5s ease;
}
@keyframes bounce-in {
  0% {
    opacity: 0;
    transform: scale(.3);
  }
  50% {
    opacity: 1;
    transform: scale(1.05);
  }
  70% { transform: scale(.9); }
  100% { transform: scale(1); }
}

.notif {
  background-color: rgba(157, 115, 210, 0.2);
  box-shadow: rgba(255, 255, 255, 0.16) 0px 10px 36px 0px, rgba(255, 255, 255, 0.06) 0px 0px 0px 1px;
}

.dateGradient {
  background: linear-gradient(180deg, #01C8F5 47.4%, rgba(113, 0, 0, 0.57) 100%);
  -webkit-background-clip: text;
  -webkit-text-fill-color: transparent;
  background-clip: text;
  text-fill-color: transparent;
}

.registerGlow:hover {
  -moz-box-shadow: 0 0 20px rgb(210, 212, 214);
  -webkit-box-shadow: 0 0 20px rgb(210, 212, 214);
  box-shadow: 0px 0px 20px rgb(210, 212, 214);
}

.float { 
    animation-name: float;
    animation-duration: 3s;
    animation-iteration-count: infinite;
    animation-timing-function: ease-in-out;
}
 
@keyframes float {
    0% { transform: translate(0,  0px); }
    50%  { transform: translate(0, 15px); }
    100%   { transform: translate(0, -0px); }   
}

@keyframes asteroid {
  50% { -webkit-transform: scale(1.1)  translateY(8px) translateX(-20px) }

}

.asteroid {
  animation: asteroid 6s infinite ease-in-out;
}

.spin {
  animation: spin 25s infinite linear;
}
@keyframes spin {
  from { transform: rotate(360deg); }
  to { transform: rotate(0deg); }
}

/* ::-webkit-scrollbar-track {
  background-color: transparent;
  width: 25px;
}

::-webkit-scrollbar {
  width: 25px;
}
::-webkit-scrollbar-thumb {
  background:rgba(0, 0, 0, 0) url('/assets/ToborScroll.png') no-repeat;
  background-size:25px 30px;  
  display: block;
} */

.shootingStar {
  animation: shootingStar 7s infinite linear;
}
@keyframes shootingStar {
  0% {
    transform: translatex(0px) translatey(0px);
  }
  28%, 100% {
    transform: translatex(130vw) translatey(300%);
  }
}

.satelliteX {
  animation: xAxis 70s infinite ease-out;
}

.satelliteY {
  animation: yAxis 70s infinite ease-in;
}


@keyframes xAxis {
  50%, 100% {
    animation-timing-function: ease-out;
    transform: translatex(-120vw);
  }
}

@keyframes yAxis {
  40%, 100% {
    animation-timing-function: ease-in;
    transform: translatey(500%);
  }
}

.satelliteX2 {
  animation: xAxis2 70s infinite ease-out;
}

.satelliteY2 {
  animation: yAxis2 70s infinite ease-in;
}


@keyframes xAxis2 {
  0%, 40% {
    transform: translatex(0vw);
  }
  100% {
    animation-timing-function: ease-out;
    transform: translatex(130vw);
  }
}

@keyframes yAxis2 {
  0%, 30% {
    transform: translatey(0%);
  }
  100% {
    animation-timing-function: ease-in;
    transform: translatey(-500%);
  }
}

.adminHeaderList {
  background-color: rgba(255, 255, 255, 0.168);
}

.adminHeaderItem:hover {
  background-color: rgba(255, 255, 255, 0.35);
  backdrop-filter: blur(8px);
}

.post {
  background-color: rgba(157, 115, 210, 0.2);
}

.announcements {
  background: rgba(143, 36, 26, 0.4);
}

.events {
  background: rgba(78, 149, 255, 0.2);
}

.dashboardChallenges {
  background: rgba(188, 78, 255, 0.2);
}

.blueButtonGradient {
  background: linear-gradient(180deg, #01CCF9 0%, #11506F 100%);
}

<<<<<<< HEAD
.homeChallengeCard {
  background: rgba(78, 149, 255, 0.5);
}

.swiper-button-prev {
  color: var(--swiper-navigation-color,var(--swiper-theme-color));
}

.swiper-button-next {
  color: var(--swiper-navigation-color,var(--swiper-theme-color));
}
:root {
  --swiper-navigation-color: #ffffff;
=======
text.Target-root {
  fill: white !important;
>>>>>>> 066c3f14
}<|MERGE_RESOLUTION|>--- conflicted
+++ resolved
@@ -420,7 +420,10 @@
   background: linear-gradient(180deg, #01CCF9 0%, #11506F 100%);
 }
 
-<<<<<<< HEAD
+text.Target-root {
+  fill: white !important;
+}
+
 .homeChallengeCard {
   background: rgba(78, 149, 255, 0.5);
 }
@@ -434,8 +437,4 @@
 }
 :root {
   --swiper-navigation-color: #ffffff;
-=======
-text.Target-root {
-  fill: white !important;
->>>>>>> 066c3f14
 }