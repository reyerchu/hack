@import url('/fonts/stylesheet.css');
@tailwind base;
@tailwind components;
@tailwind utilities;

html,
body {
  padding: 0;
  margin: 0;
  font-family: sans-serif;
}

@font-face {
  font-family: 'wavehaus';
  src: url('/fonts/Wavehaus-66Book.ttf') format('truetype');
  font-display: auto;
}

a.link {
  /* padding-right: 30px; */
  cursor: pointer;
  align-items: center;
  justify-content: center;
  display: flex-center;
  @apply px-4;
}

.element {
  font-family: 'wavehaus';
 }

/* Dropdown menu css classes */
a {
  color: inherit;
  text-decoration: none;
}

* {
  box-sizing: border-box;
}
 
.dropdown:hover .dropdown-menu {
  display: block;
}

<<<<<<< HEAD
=======
.element {
  font-family: 'wavehaus';
}

.profile-view {
  display: grid;
  grid-template-areas:
    'name role'
    'university university';
  row-gap: 2rem;
  column-gap: 1rem;
}

.profile-view-name {
  grid-area: name;
}

.profile-view-role {
  grid-area: role;
}

.profile-view-univ {
  grid-area: university;
}

.profile-view-lunch {
  grid-area: lunchGroup;
}

.profile-view-interests {
  grid-area: interests;
}
>>>>>>> 7ef4563a
/* Carousel css classes */
.carousel {
  position: relative;
  height: 75%;
  width: 95%;
}

/* default unselected carousel item, shown as hidden*/
.carousel__item {
  height: 100%;
  /* background: grey; */
  /* padding: 1em; */
  display: none;
}

/* appears when selected*/
.carousel__item--selected {
  display: block;
}

.carousel__nav {
  width: 100%;
  position: absolute;
  bottom: 0;
  left: 0;
  text-align: center;
}

.carousel__button {
  width: 10px;
  height: 10px;
  display: inline-block;
  background: rgba(109, 97, 97, 0.2);
  border-radius: 50%;
  margin: 0 5px;
  cursor: pointer;
}

.carousel__button--selected {
  background: rgba(0, 0, 0, 0.5);
}<|MERGE_RESOLUTION|>--- conflicted
+++ resolved
@@ -43,8 +43,6 @@
   display: block;
 }
 
-<<<<<<< HEAD
-=======
 .element {
   font-family: 'wavehaus';
 }
@@ -77,7 +75,6 @@
 .profile-view-interests {
   grid-area: interests;
 }
->>>>>>> 7ef4563a
 /* Carousel css classes */
 .carousel {
   position: relative;
