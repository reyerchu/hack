@import url('/fonts/stylesheet.css');
@tailwind base;
@tailwind components;
@tailwind utilities;

html,
body {
  padding: 0;
  margin: 0;
  font-family: sans-serif;
}

@font-face {
  font-family: 'wavehaus';
  src: url('/fonts/Wavehaus-66Book.ttf') format('truetype');
  font-display: auto;
}

a.link {
  /* padding-right: 30px; */
  cursor: pointer;
  align-items: center;
  justify-content: center;
  display: flex-center;
  @apply px-4;
}

.element {
  font-family: 'wavehaus';
}

.profile-view {
  display: grid;
  grid-template-areas:
    'name role'
    'university university';
  row-gap: 2rem;
  column-gap: 1rem;
}

.profile-view-name {
  grid-area: name;
}

.profile-view-role {
  grid-area: role;
}

.profile-view-univ {
  grid-area: university;
}

.profile-view-lunch {
  grid-area: lunchGroup;
}

.profile-view-interests {
  grid-area: interests;
}

.challengeGrid {
  column-count: 2;
}

@media (max-width: 768px) {
  .challengeGrid {
    column-count: 1;
  }

  /* Home page video scaling */
  .video {
    zoom: 0.7 !important;
    -moz-transform: scale(0.7) !important;
    -o-transform: scale(0.7) !important;
    -webkit-transform: scale(0.7) !important;
  }

  .footerIcon {
    transform: scale(1) !important;
  }
}

@media (max-width: 1024px) {
  /* Home page video scaling */
  .video {
    zoom: 0.85;
    -moz-transform: scale(0.85);
    -moz-transform-origin: top center;
    -o-transform: scale(0.85);
    -o-transform-origin: top center;
    -webkit-transform: scale(0.85);
    -webkit-transform-origin: top center;
  }

}

/* For challenge selection in home page */
.arrow-right {
  border-top: 10px solid transparent;
  border-bottom: 10px solid transparent;

  border-left: 10px solid rgb(233 213 255);
}

/* Safari key icon for sign up password field */
.newPasswordInput::-webkit-credentials-auto-fill-button {
  position: absolute;
  right: 4rem;
}

.registrationTitle:after {
<<<<<<< HEAD
    content: ""; /* This is necessary for the pseudo element to work. */ 
    display: block; /* This will put the pseudo element on its own line. */
    margin: 0 auto; /* This will center the border. */
    width: 75%; /* Change this to whatever width you want. */
    padding-top: 15px;
    border-bottom: 2px solid black; /* This creates the border. Replace black with whatever color you want. */
}

/* Dashboard mobile menu */
.accordion {
  cursor: pointer;
  transition: 0.4s;
  position: relative;
  width: 12rem;
  -webkit-transition: width 0.15s ease-in-out;
    -moz-transition: width 0.15s ease-in-out;
    -o-transition: width 0.15s ease-in-out;
    transition: width 0.15s ease-in-out;
}

.menuactive {
  width: 100%;
}

.panel {
  max-height: 0;
  overflow: hidden;
  transition: max-height 0.2s ease-out;
}

.accordion:after {
  content: '\02795'; 
  font-size: 12px;
  float: right;
}

.menuactive:after {
  content: "\2796"; 
}

.footerIcon {
  transform: scale(1.5);
=======
  content: "";
  display: block;
  margin: 0 auto;
  width: 75%;
  padding-top: 15px;
  border-bottom: 2px solid black;
}

.registrationForm Field {
  border: 2px;
>>>>>>> 4c74a940
}<|MERGE_RESOLUTION|>--- conflicted
+++ resolved
@@ -109,13 +109,12 @@
 }
 
 .registrationTitle:after {
-<<<<<<< HEAD
-    content: ""; /* This is necessary for the pseudo element to work. */ 
-    display: block; /* This will put the pseudo element on its own line. */
-    margin: 0 auto; /* This will center the border. */
-    width: 75%; /* Change this to whatever width you want. */
-    padding-top: 15px;
-    border-bottom: 2px solid black; /* This creates the border. Replace black with whatever color you want. */
+  content: ""; 
+  display: block; 
+  margin: 0 auto;
+  width: 75%; 
+  padding-top: 15px;
+  border-bottom: 2px solid black;
 }
 
 /* Dashboard mobile menu */
@@ -152,16 +151,4 @@
 
 .footerIcon {
   transform: scale(1.5);
-=======
-  content: "";
-  display: block;
-  margin: 0 auto;
-  width: 75%;
-  padding-top: 15px;
-  border-bottom: 2px solid black;
-}
-
-.registrationForm Field {
-  border: 2px;
->>>>>>> 4c74a940
 }