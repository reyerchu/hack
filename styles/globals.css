@import url('/fonts/stylesheet.css');
@tailwind base;
@tailwind components;
@tailwind utilities;

html,
body {
  padding: 0;
  margin: 0;
  font-family: sans-serif;
}

@font-face {
  font-family: 'wavehaus';
  src: url('/fonts/Wavehaus-66Book.ttf') format('truetype');
  font-display: auto;
}

a.link {
  /* padding-right: 30px; */
  cursor: pointer;
  align-items: center;
  justify-content: center;
  display: flex-center;
  @apply px-4;
}

.element {
  font-family: 'wavehaus';
 }

/* Dropdown menu css classes */
a {
  color: inherit;
  text-decoration: none;
}

* {
  box-sizing: border-box;
}
 
.dropdown:hover .dropdown-menu {
  display: block;
}

<<<<<<< HEAD
.element {
  font-family: 'wavehaus';
}

.profile-view {
  display: grid;
  grid-template-areas:
    'name role'
    'university university';
  row-gap: 2rem;
  column-gap: 1rem;
}

.profile-view-name {
  grid-area: name;
}

.profile-view-role {
  grid-area: role;
}

.profile-view-univ {
  grid-area: university;
}

.profile-view-lunch {
  grid-area: lunchGroup;
}

.profile-view-interests {
  grid-area: interests;
=======
/* Carousel css classes */
.carousel {
  position: relative;
  height: 75%;
  width: 95%;
}

/* default unselected carousel item, shown as hidden*/
.carousel__item {
  height: 100%;
  /* background: grey; */
  /* padding: 1em; */
  display: none;
}

/* appears when selected*/
.carousel__item--selected {
  display: block;
}

.carousel__nav {
  width: 100%;
  position: absolute;
  bottom: 0;
  left: 0;
  text-align: center;
}

.carousel__button {
  width: 10px;
  height: 10px;
  display: inline-block;
  background: rgba(109, 97, 97, 0.2);
  border-radius: 50%;
  margin: 0 5px;
  cursor: pointer;
}

.carousel__button--selected {
  background: rgba(0, 0, 0, 0.5);
>>>>>>> 89783297
}<|MERGE_RESOLUTION|>--- conflicted
+++ resolved
@@ -43,7 +43,6 @@
   display: block;
 }
 
-<<<<<<< HEAD
 .element {
   font-family: 'wavehaus';
 }
@@ -75,7 +74,7 @@
 
 .profile-view-interests {
   grid-area: interests;
-=======
+}
 /* Carousel css classes */
 .carousel {
   position: relative;
@@ -116,5 +115,4 @@
 
 .carousel__button--selected {
   background: rgba(0, 0, 0, 0.5);
->>>>>>> 89783297
 }