--- conflicted
+++ resolved
@@ -1,4 +1,3 @@
-<<<<<<< HEAD
 {
   "name": "hackportal",
   "version": "1.0.0",
@@ -28,7 +27,7 @@
     "jsqr": "^1.4.0",
     "localforage": "^1.10.0",
     "multer": "^1.4.3",
-    "next": "^12.0.7",
+    "next": "^12.0.10",
     "next-connect": "^0.11.0",
     "next-fonts": "^1.5.1",
     "next-pwa": "^5.2.24",
@@ -73,77 +72,4 @@
       "defaultType": "chore"
     }
   }
-}
-=======
-{
-  "name": "hackportal",
-  "version": "1.0.0",
-  "private": true,
-  "scripts": {
-    "dev": "next dev",
-    "dev:debug": "NODE_OPTIONS='--inspect' next dev",
-    "build": "next build",
-    "start": "next start",
-    "lint": "next lint",
-    "prepare": "husky install"
-  },
-  "dependencies": {
-    "@ant-design/icons": "^4.7.0",
-    "@headlessui/react": "^1.4.1",
-    "@heroicons/react": "^1.0.5",
-    "@material-ui/core": "^4.12.3",
-    "@material-ui/icons": "^4.11.2",
-    "@types/multer": "^1.4.7",
-    "acorn": "^8.4.1",
-    "firebase": "^8.9.0",
-    "firebase-admin": "^9.11.0",
-    "jsqr": "^1.4.0",
-    "localforage": "^1.10.0",
-    "multer": "^1.4.3",
-    "next": "^12.0.9",
-    "next-connect": "^0.11.0",
-    "next-fonts": "^1.5.1",
-    "next-pwa": "^5.2.24",
-    "qrcode": "^1.4.4",
-    "react": "17.0.2",
-    "react-dom": "17.0.2",
-    "react-material-ui-carousel": "^2.3.5",
-    "react-select": "^4.3.1",
-    "webpack": "^5.51.1",
-    "swiper": "^7.4.1"
-  },
-  "devDependencies": {
-    "@commitlint/cli": "12.1.4",
-    "@commitlint/config-conventional": "12.1.4",
-    "@types/jquery": "^3.5.8",
-    "@types/qrcode": "^1.4.1",
-    "@types/react": "^17.0.11",
-    "autoprefixer": "^10.3.1",
-    "cz-conventional-changelog": "^3.3.0",
-    "eslint": "7.29.0",
-    "eslint-config-next": "11.0.1",
-    "eslint-config-prettier": "^8.3.0",
-    "husky": "^6.0.0",
-    "lint-staged": "^11.0.0",
-    "postcss": "^8.3.6",
-    "prettier": "^2.3.2",
-    "tailwindcss": "^2.2.7",
-    "typescript": "^4.3.5"
-  },
-  "lint-staged": {
-    "**/*.{js,ts,tsx}": [
-      "eslint --cache --fix",
-      "prettier --write '**/*.{js,ts,tsx}'"
-    ]
-  },
-  "config": {
-    "commitizen": {
-      "path": "./node_modules/cz-conventional-changelog",
-      "disableSubjectLowerCase": true,
-      "maxHeaderWidth": 72,
-      "maxLineWidth": 80,
-      "defaultType": "chore"
-    }
-  }
-}
->>>>>>> 0aee0fba
+}