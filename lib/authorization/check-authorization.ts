--- conflicted
+++ resolved
@@ -6,21 +6,14 @@
   // TODO: Check if token is from actual user using Admin API
   // TODO: Check if token was revoked, and send an appropriate error to client
   if (!token) return false;
-<<<<<<< HEAD
   const roleList = roles || ['admin', 'super_admin', 'hacker'];
-=======
-  const roleList = roles || ['admin', 'super_admin'];
->>>>>>> f8c5c246
   const payload = await auth().verifyIdToken(token);
   const snapshot = await firestore()
     .collection(REGISTRATION_COLLECTION)
     .where('id', '==', payload.uid)
     .get();
   if (snapshot.empty) return false;
-<<<<<<< HEAD
-  console.log(snapshot.docs[0].data().user.permissions as string[]);
-=======
->>>>>>> f8c5c246
+  // console.log(snapshot.docs[0].data().user.permissions as string[]);
   for (let userRole of snapshot.docs[0].data().user.permissions as string[]) {
     if (roleList.includes(userRole)) return true;
   }
