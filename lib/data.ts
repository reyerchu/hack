--- conflicted
+++ resolved
@@ -5,10 +5,7 @@
 ];
 
 export const navItems = [
-<<<<<<< HEAD
-=======
   { text: 'Dashboard', path: '/dashboard' },
->>>>>>> 2d06adf5
   { text: 'HackerPacks', path: '/hackerpacks' },
   { text: 'Schedule', path: '/schedule' },
 ];
