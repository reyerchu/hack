export const buttonDatas = [
  { text: 'Hacker App', path: '/' },
  { text: 'Mentor App', path: '/' },
  { text: 'Sponsor App', path: '/' },
];

<<<<<<< HEAD
export const navItems = [{ text: 'Schedule', path: '/schedule' }];
=======
export const navItems = [
  { text: 'Dashboard', path: '/dashboard' },
  { text: 'Schedule', path: '/schedule' },
  { text: 'HackerPacks', path: '/hackerpacks' },
  { text: 'Admin', path: '/admin' },
];
>>>>>>> c75e50fb

export const stats = [
  {
    data: 'Big',
    object: 'statistic 1',
  },
  {
    data: 'Shocking',
    object: 'statistic 2',
  },
  {
    data: 'Incredible',
    object: 'statistic 3',
  },
];<|MERGE_RESOLUTION|>--- conflicted
+++ resolved
@@ -4,16 +4,10 @@
   { text: 'Sponsor App', path: '/' },
 ];
 
-<<<<<<< HEAD
-export const navItems = [{ text: 'Schedule', path: '/schedule' }];
-=======
 export const navItems = [
-  { text: 'Dashboard', path: '/dashboard' },
+  { text: 'HackerPacks', path: '/hackerpacks' },
   { text: 'Schedule', path: '/schedule' },
-  { text: 'HackerPacks', path: '/hackerpacks' },
-  { text: 'Admin', path: '/admin' },
 ];
->>>>>>> c75e50fb
 
 export const stats = [
   {
