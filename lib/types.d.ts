/**
 * A type extender that gives an object type an ID.
 */
type WithId<T> = T & {
  id: string;
};

/**
 * A flag for the set of functionality that is enabled for an account.
 */
type UserPermission = 'admin' | 'sponsor' | 'organizer' | 'judge' | 'hacker';
type Companies = 'SF' | 'AA' | 'C1' | 'EB' | 'FB';
/**
 * Basic information needed for displays on the website.
 *
 * This person type can be used.
 */
type Person = {
  /**
   * The uesr's first name.
   */
  firstName: string;

  /**
   * The user's last name.
   */
  lastName: string;

  /**
   * The user's contact email.
   */
  preferredEmail: string;

  /**
   * The user's profile image.
   */
  photoUrl?: string;
};

/**
 * Information for a user account.
 */
type User = Person & {
  /**
   * The unique identifier for this user.
   */
  id: string;

  /**
   * User's JWT.
   */
  token?: string;

  /**
   * Flags for parts of the app this user can access.
   */
  permissions: UserPermission[];
};

/**
 * Information about a specific event registration.
 */
type Registration = {
  id: string;
  /**
   * A UNIX timestamp corresponding to when a hacker registered for the event.
   */
  timestamp: number;
  /**
   * Basic biographical user data
   */
  user: {
    id: string;
    permissions: UserPermission[];
    firstName: string;
    lastName: string;
    /**
     * The email used to contact the user.
     */
    preferredEmail: string;
  };
  // TODO: Allow for qualifiers like "how old will you be at the day of the event?"
  // TODO: Allow this to be dynamically defined by the organizers
  // TODO: responses: { [questionId: string]: Question }
  age: number;
  gender: string;
  race: string;
  ethnicity: string;
  university: string;
  major: string;
  studyLevel: string;
  hackathonExperience: number;
  softwareExperience: string;
  heardFrom: string;
  size: string;
  dietary: [];
  accommodations: string;
  github?: string;
  linkedin?: string;
  website?: string;
  resume?: string;
  companies: Companies[];
<<<<<<< HEAD
};

/**
 * Represent an answered question
 *
 * @param question a question
 * @param answer answer to corresponding question
 *
 *  */
type AnsweredQuestion = {
  question: string;
  answer: string;
};

/**
 * Represent a waiting-for-response question
 *
 * @param question a question
 *
 *  */
type PendingQuestion = {
  question: string;
};

/**
 *
 * Represent a team member in "Meet our Team" section of /about
 *
 * @param name name of the team member
 * @param description description of that team member
 *
 */
type TeamMember = {
  name: string;
  description: string;
};

/**
 *
 * Represent a color scheme consist of a light and dark version used by a component
 *
 * @param light color code of the light variant
 * @param dark color code of the dark variant
 */
type ColorScheme = {
  light: string;
  dark: string;
=======
  claims: []; //Array of Strings will be used to id any claims (lunch, merch, etc.) made by user
>>>>>>> ee843160
};<|MERGE_RESOLUTION|>--- conflicted
+++ resolved
@@ -100,7 +100,7 @@
   website?: string;
   resume?: string;
   companies: Companies[];
-<<<<<<< HEAD
+  claims: []; //Array of Strings will be used to id any claims (lunch, merch, etc.) made by user
 };
 
 /**
@@ -148,7 +148,4 @@
 type ColorScheme = {
   light: string;
   dark: string;
-=======
-  claims: []; //Array of Strings will be used to id any claims (lunch, merch, etc.) made by user
->>>>>>> ee843160
 };