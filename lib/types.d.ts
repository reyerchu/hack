/**
 * A type extender that gives an object type an ID.
 */
type WithId<T> = T & {
  id: string;
};

/**
 * A flag for the set of functionality that is enabled for an account.
 */
type UserPermission = 'admin' | 'sponsor' | 'organizer' | 'judge' | 'hacker' | 'super_admin';
type Companies = 'SF' | 'AA' | 'C1' | 'EB' | 'FB';
/**
 * Basic information needed for displays on the website.
 *
 * This person type can be used.
 */
type Person = {
  /**
   * The uesr's first name.
   */
  firstName: string;

  /**
   * The user's last name.
   */
  lastName: string;

  /**
   * The user's contact email.
   */
  preferredEmail: string;

  /**
   * The user's profile image.
   */
  photoUrl?: string;
};

/**
 * Information for a user account.
 */
type User = Person & {
  /**
   * The unique identifier for this user.
   */
  id: string;

  /**
   * User's JWT.
   */
  token?: string;

  /**
   * Flags for parts of the app this user can access.
   */
  permissions: UserPermission[];

  /**
   * University that user currently attends
   *
   */
  university: string;
};

/**
 * Information about a specific event registration.
 */
type Registration = {
  id: string;
  /**
   * A UNIX timestamp corresponding to when a hacker registered for the event.
   */
  timestamp: number;
  /**
   * Basic biographical user data
   */
  user: {
    id: string;
    permissions: UserPermission[];
    firstName: string;
    lastName: string;
    /**
     * The email used to contact the user.
     */
    preferredEmail: string;
  };
  // TODO: Allow for qualifiers like "how old will you be at the day of the event?"
  // TODO: Allow this to be dynamically defined by the organizers
  // TODO: responses: { [questionId: string]: Question }
  age: number;
  gender: string;
  race: string;
  ethnicity: string;
  university: string;
  major: string;
  studyLevel: string;
  hackathonExperience: number;
  softwareExperience: string;
  heardFrom: string;
  size: string;
  dietary: string[];
  accomodations: string;
  github?: string;
  linkedin?: string;
  website?: string;
  resume?: string;
  companies: Companies[];
  //claims: []; //Array of Strings will be used to id any claims (lunch, merch, etc.) made by user
};

/**
 * Represent an answered question
 *
 * @param question a question
 * @param answer answer to corresponding question
 *
 *  */
type AnsweredQuestion = {
  question: string;
  answer: string;
};

/**
 * Represent a waiting-for-response question
 *
 * @param question a question
 *
 *  */
type PendingQuestion = {
  question: string;
};

/**
 *
 * Represent a team member in "Meet our Team" section of /about
 *
 * @param name name of the team member
 * @param description description of that team member
 * @param linkedin linkedin link corresponding to team member
 * @param github github link corresponding to team member
 * @param personalSite personal site link corresponding to team member
 * @param rank number determining which member gets displayed in higher order, lower rank means higher order(index of array)
 * @param fileName string that matches the file name(with extension) of the corresponding speaker image in firebase storage
 *
 */
type TeamMember = {
  name: string;
  description: string;
  linkedin: string;
  github: string;
  personalSite: string;
  rank: int;
  fileName: string;
};

/**
 *
 * Represent a keynote speaker in home page
 *
 * @param name name of the keynote speaker
 * @param description description of that keynote speaker'
 * @param fileName string that matches the file name(with extension) of the corresponding speaker image in firebase storage
 *
 */
type KeynoteSpeaker = {
  name: string;
  description: string;
  fileName: string;
};

/**
 *
 * Represent a challenge in hackcenter
 *
 * @param title title of challenge
 * @param description description of that challenge. To add a linebreak, simply add \n into the string value where needed in firebase
 * @param prizes array of prizes starting from first and ending to last place prize, not required
 * @param organization name of organization that is sponsoring the challenge
 * @param rank number determining which challenge gets displayed in higher order, lower rank means higher order(index of array)
 */
type Challenge = {
  title: string;
  description: string;
  prizes: [];
  organization: string;
  rank: int;
};

/**
 *
 * Represent a color scheme consist of a light and dark version used by a component
 *
 * @param light color code of the light variant
 * @param dark color code of the dark variant
 */
type ColorScheme = {
  light: string;
  dark: string;
};

type Announcement = {
  announcement: string;
  timestamp?: string;
};

/**
 *
<<<<<<< HEAD
 * Represent a Schedule event
=======
 * Represent an event
>>>>>>> 4c74a940
 *
 * @param title title of event
 * @param speakers speakers of event
 * @param startDate start timestamp of event
 * @param endDate end timestamp of event
 * @param location location/room of event
 * @param page page where more information can be found about event
<<<<<<< HEAD
 * @param description description about event
=======
>>>>>>> 4c74a940
 *
 */
type ScheduleEvent = {
  title: string;
  endDate: Date;
  endTimestamp;
  location: string;
  startDate: Date;
  startTimestamp;
  event: number;
  speakers: [];
  page: string;
<<<<<<< HEAD
  description: string;
=======
>>>>>>> 4c74a940
};

type Sponsor = {
  link: string;
  reference: string;
};<|MERGE_RESOLUTION|>--- conflicted
+++ resolved
@@ -206,11 +206,7 @@
 
 /**
  *
-<<<<<<< HEAD
- * Represent a Schedule event
-=======
  * Represent an event
->>>>>>> 4c74a940
  *
  * @param title title of event
  * @param speakers speakers of event
@@ -218,10 +214,7 @@
  * @param endDate end timestamp of event
  * @param location location/room of event
  * @param page page where more information can be found about event
-<<<<<<< HEAD
  * @param description description about event
-=======
->>>>>>> 4c74a940
  *
  */
 type ScheduleEvent = {
@@ -234,10 +227,7 @@
   event: number;
   speakers: [];
   page: string;
-<<<<<<< HEAD
-  description: string;
-=======
->>>>>>> 4c74a940
+  description: string;
 };
 
 type Sponsor = {
