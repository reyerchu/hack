--- conflicted
+++ resolved
@@ -101,10 +101,6 @@
     });
     if (data.status !== 200) {
       console.error('Unexpected error when fetching AuthContext permission data...');
-<<<<<<< HEAD
-
-=======
->>>>>>> 0aee0fba
       setLoading(false);
       return;
     }
