--- conflicted
+++ resolved
@@ -18,11 +18,9 @@
 - Admin console to send announcement, update user roles, show number of check-ins, swag claims
 - And more!
 
-<<<<<<< HEAD
-## Setting up HackPortal for your hackathon
-=======
-## Set up
->>>>>>> 39e8865b
+
+## Setting up HackPortal for a Hackathon
+
 _If you are using HackPortal for your event, please add yourself to this [list](https://github.com/acmutd/hackportal/wiki/HackPortal-Users). It only takes a moment and shows us our software is helping real organizations._ 
 
 Follow the instructions in the [set-up docs](./docs/set-up.md) to set up HackPortal for your hackathon.
